{
 "cells": [
  {
   "cell_type": "code",
   "execution_count": null,
<<<<<<< HEAD
   "metadata": {
    "collapsed": true
   },
=======
   "metadata": {},
>>>>>>> 2109ba8d
   "outputs": [],
   "source": [
    "from lmfit import Parameters\n",
    "import matplotlib.pyplot as plt\n",
    "from scipy.interpolate import InterpolatedUnivariateSpline\n",
    "from scipy.signal import wiener, gaussian\n",
    "from scipy.ndimage import filters"
   ]
  },
  {
   "cell_type": "code",
   "execution_count": null,
<<<<<<< HEAD
   "metadata": {
    "collapsed": true
   },
=======
   "metadata": {},
>>>>>>> 2109ba8d
   "outputs": [],
   "source": [
    "def poissonian_testing():\n",
    "    start=0\n",
    "    stop=30\n",
    "    mu=8\n",
    "    num_points=1000\n",
    "    x = np.array(np.linspace(start, stop, num_points))\n",
    "    mod, params = fitlogic.make_poissonian_model()\n",
    "    print('Parameters of the model',mod.param_names)\n",
    "\n",
    "    p=Parameters()\n",
    "    p.add('mu',value=mu)\n",
    "    p.add('amplitude',value=200.)\n",
    "\n",
    "    data_noisy=(mod.eval(x=x,params=p) *\n",
    "                np.array((1+0.001*np.random.normal(size=x.shape) *\n",
    "                p['amplitude'].value ) ) )\n",
    "\n",
    "    print('all int',all(isinstance(item, (np.int32,int, np.int64)) for item in x))\n",
    "    print('int',isinstance(x[1], int),float(x[1]).is_integer())\n",
    "    print(type(x[1]))\n",
    "    #make the filter an extra function shared and usable for other functions\n",
    "    gaus=gaussian(10,10)\n",
    "    data_smooth = filters.convolve1d(data_noisy, gaus/gaus.sum(),mode='mirror')\n",
    "\n",
    "\n",
    "    result = fitlogic.make_poissonian_fit(x, data_noisy, estimator=fitlogic.estimate_poissonian)\n",
    "    print(result.fit_report())\n",
    "\n",
    "    plt.figure()\n",
    "    plt.plot(x, data_noisy, '-b', label='noisy data')\n",
    "    plt.plot(x, data_smooth, '-g', label='smoothed data')\n",
    "    plt.plot(x,result.init_fit,'-y', label='initial values')\n",
    "    plt.plot(x,result.best_fit,'-r',linewidth=2.0, label='fit')\n",
    "    plt.xlabel('counts')\n",
    "    plt.ylabel('occurences')\n",
    "    plt.legend(bbox_to_anchor=(0., 1.02, 1., .102), loc=3, ncol=2, mode=\"expand\", borderaxespad=0.)\n",
    "    plt.show()"
   ]
  },
  {
   "cell_type": "code",
   "execution_count": null,
<<<<<<< HEAD
   "metadata": {
    "collapsed": true
   },
=======
   "metadata": {},
>>>>>>> 2109ba8d
   "outputs": [],
   "source": [
    "poissonian_testing()"
   ]
  },
  {
   "cell_type": "code",
   "execution_count": null,
<<<<<<< HEAD
   "metadata": {
    "collapsed": true
   },
=======
   "metadata": {},
>>>>>>> 2109ba8d
   "outputs": [],
   "source": [
    "def double_poissonian_testing():\n",
    "    \"\"\" Testing of double poissonian with self created data.\n",
    "    First version of double poissonian fit.\"\"\"\n",
    "\n",
    "    start=100\n",
    "    stop=300\n",
    "    num_points=int((stop-start)+1)*100\n",
    "    x = np.linspace(start, stop, num_points)\n",
    "\n",
    "    # double poissonian\n",
    "    mod,params = fitlogic.make_poissoniandouble_model()\n",
    "    print('Parameters of the model',mod.param_names)\n",
    "    parameter=Parameters()\n",
    "    parameter.add('p0_mu',value=200)\n",
    "    parameter.add('p1_mu',value=240)\n",
    "    parameter.add('p0_amplitude',value=1)\n",
    "    parameter.add('p1_amplitude',value=1)\n",
    "    data_noisy = ( np.array(mod.eval(x=x,params=parameter)) *\n",
    "                   np.array((1+0.2*np.random.normal(size=x.shape) )*\n",
    "                   parameter['p1_amplitude'].value) )\n",
    "\n",
    "\n",
    "    #make the filter an extra function shared and usable for other functions\n",
    "    gaus=gaussian(10,10)\n",
    "    data_smooth = filters.convolve1d(data_noisy, gaus/gaus.sum(),mode='mirror')\n",
    "\n",
    "    result = fitlogic.make_poissoniandouble_fit(x, data_noisy, estimator=fitlogic.estimate_poissoniandouble)\n",
    "    print(result.fit_report())\n",
    "\n",
    "    plt.figure()\n",
    "    plt.plot(x, data_noisy, '-b', label='noisy data')\n",
    "    plt.plot(x, data_smooth, '-g', label='smoothed data')\n",
    "    plt.plot(x,result.init_fit,'-y', label='initial values')\n",
    "    plt.plot(x,result.best_fit,'-r',linewidth=2.0, label='fit')\n",
    "    plt.xlabel('counts')\n",
    "    plt.ylabel('occurences')\n",
    "    plt.legend(bbox_to_anchor=(0., 1.02, 1., .102), loc=3, ncol=2, mode=\"expand\", borderaxespad=0.)\n",
    "    plt.show()"
   ]
  },
  {
   "cell_type": "code",
   "execution_count": null,
<<<<<<< HEAD
   "metadata": {
    "collapsed": true
   },
=======
   "metadata": {},
>>>>>>> 2109ba8d
   "outputs": [],
   "source": [
    "double_poissonian_testing()"
   ]
  },
  {
   "cell_type": "code",
   "execution_count": null,
   "metadata": {},
   "outputs": [],
   "source": [
    ""
   ]
  }
 ],
 "metadata": {
  "kernelspec": {
   "display_name": "Qudi",
   "language": "python",
   "name": "qudi"
  },
  "language_info": {
   "codemirror_mode": {
    "name": "ipython",
    "version": "3.5.3"
   },
   "file_extension": ".py",
   "mimetype": "text/x-python",
   "name": "python",
   "nbconvert_exporter": "python",
   "pygments_lexer": "ipython3",
   "version": "3.5.3"
  }
 },
 "nbformat": 4,
 "nbformat_minor": 0
}<|MERGE_RESOLUTION|>--- conflicted
+++ resolved
@@ -3,13 +3,7 @@
   {
    "cell_type": "code",
    "execution_count": null,
-<<<<<<< HEAD
-   "metadata": {
-    "collapsed": true
-   },
-=======
    "metadata": {},
->>>>>>> 2109ba8d
    "outputs": [],
    "source": [
     "from lmfit import Parameters\n",
@@ -22,13 +16,7 @@
   {
    "cell_type": "code",
    "execution_count": null,
-<<<<<<< HEAD
-   "metadata": {
-    "collapsed": true
-   },
-=======
    "metadata": {},
->>>>>>> 2109ba8d
    "outputs": [],
    "source": [
     "def poissonian_testing():\n",
@@ -73,13 +61,7 @@
   {
    "cell_type": "code",
    "execution_count": null,
-<<<<<<< HEAD
-   "metadata": {
-    "collapsed": true
-   },
-=======
    "metadata": {},
->>>>>>> 2109ba8d
    "outputs": [],
    "source": [
     "poissonian_testing()"
@@ -88,13 +70,7 @@
   {
    "cell_type": "code",
    "execution_count": null,
-<<<<<<< HEAD
-   "metadata": {
-    "collapsed": true
-   },
-=======
    "metadata": {},
->>>>>>> 2109ba8d
    "outputs": [],
    "source": [
     "def double_poissonian_testing():\n",
@@ -140,13 +116,7 @@
   {
    "cell_type": "code",
    "execution_count": null,
-<<<<<<< HEAD
-   "metadata": {
-    "collapsed": true
-   },
-=======
    "metadata": {},
->>>>>>> 2109ba8d
    "outputs": [],
    "source": [
     "double_poissonian_testing()"
@@ -164,7 +134,7 @@
  ],
  "metadata": {
   "kernelspec": {
-   "display_name": "Qudi",
+   "display_name": "QuDi",
    "language": "python",
    "name": "qudi"
   },
