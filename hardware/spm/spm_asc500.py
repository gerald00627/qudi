--- conflicted
+++ resolved
@@ -31,13 +31,8 @@
                                         ScannerState, ScannerConstraints, ScannerMeasurements  
 from core.configoption import ConfigOption
 
-<<<<<<< HEAD
-_binPath = 'C:\\Users\\yy3\\Documents\\Software\\qudi\\hardware\\spm\\spm_library\\ASC500_Python_Control\\Installer\\ASC500CL-V2.7.13'
-_dllPath = 'C:\\Users\\yy3\\Documents\\Software\\qudi\\hardware\\spm\\spm_library\\ASC500_Python_Control\\64bit_lib\\ASC500CL-LIB-WIN64-V2.7.13\\daisybase\\lib\\'
-=======
 _binPath = 'C:\\Users\\Anvil\\Documents\\GitHub\\qudi\\hardware\\spm\\spm_library\\ASC500_Python_Control\\Installer\\ASC500CL-V2.7.13\\'
 _dllPath = 'C:\\Users\\Anvil\\Documents\\GitHub\\qudi\\hardware\\spm\\spm_library\\ASC500_Python_Control\\64bit_lib\\ASC500CL-LIB-WIN64-V2.7.13\\daisybase\\lib\\'
->>>>>>> d3280425
 
 class SPM_ASC500(Base, ScannerInterface):
     """SPM wrapper for the communication with the ASC500 module.
@@ -243,8 +238,8 @@
         piezo_range = self._objective_piezo_act_range()
         u_lim = self._dev.base.getParameter(self._dev.base.getConst('ID_GENDAC_LIMIT_CT'), 0)/1e6  
         obj_volt_range = np.array([0, u_lim])
-        pos_interp_xy = interp1d(obj_volt_range, np.array([0.0 ,piezo_range[0]]), kind='linear', fill_value="extrapolate")
-        pos_interp_z = interp1d(obj_volt_range, np.array([0.0 ,piezo_range[2]]), kind='linear', fill_value="extrapolate")
+        pos_interp_xy = interp1d(obj_volt_range, np.array([0.0 ,piezo_range[0]]), kind='linear')
+        pos_interp_z = interp1d(obj_volt_range, np.array([0.0 ,piezo_range[2]]), kind='linear')
 
         def rounder(x):
             try:
@@ -300,6 +295,13 @@
         dev_state = self.get_current_device_state()
         self._spm_curr_mode = mode
         self._spm_curr_sstyle = scan_style
+        #curr_mode, curr_params, curr_sstyle = self.get_current_device_config()
+
+        # note that here, all methods configure the SPM for "TscanMode.LINE_SCAN"
+        # since all measurements are gathered in a line format
+        # however, the movement is determined by the ScanStyle, which determines
+        # if a trigger signal will be produced for the recorder device 
+        # other configurations to be defined as they are implemented
 
         if not ((dev_state == ScannerState.UNCONFIGURED) or (dev_state == ScannerState.IDLE)):
             self.log.error(f'SPM cannot be configured in the '
@@ -325,6 +327,11 @@
         
         sc_defaults = limits.scanner_mode_params_defaults[mode]
         params = { **params, **{k:sc_defaults[k] for k in sc_defaults.keys() - params.keys()}}
+        # is_ok = self._check_params_for_mode(mode, params)
+        # if not is_ok: 
+        #     self.log.error(f'Parameters are not correct for mode "{ScannerMode.name(mode)}". '
+        #                    f'Configuration stopped.')
+        #     return -1
         
         ret_val = 1
 
@@ -338,22 +345,22 @@
         elif mode == ScannerMode.OBJECTIVE_XY:
             # Objective scanning returns no parameters
             self._spm_curr_state =  ScannerState.IDLE
-            self._chn_no = 13 # counter channel
+            self._chn_no = 6 # counter channel
 
         elif mode == ScannerMode.OBJECTIVE_XZ:
             # Objective scanning returns no parameters
             self._spm_curr_state =  ScannerState.IDLE
-            self._chn_no = 13 # counter channel
+            self._chn_no = 6 # counter channel
 
         elif mode == ScannerMode.OBJECTIVE_YZ:
             # Objective scanning returns no parameters
             self._spm_curr_state =  ScannerState.IDLE
-            self._chn_no = 13 # counter channel
+            self._chn_no = 6 # counter channel
         
         elif mode == ScannerMode.OBJECTIVE_ZX:
             # Objective scanning returns no parameters
             self._spm_curr_state =  ScannerState.IDLE
-            self._chn_no = 13 # counter channel
+            self._chn_no = 6 # counter channel
 
         elif mode == ScannerMode.PROBE_CONTACT:
             # Scanner library specific style is always "LINE_STYLE" 
@@ -361,7 +368,7 @@
             # For internal "line_style" scan definitions, the additional trigger signal 
             # is activated
             self._spm_curr_state =  ScannerState.IDLE
-            self._chn_no = 12
+            self._chn_no = 2
 
         else:
             self.log.error(f'Error configure_scanner(): mode = "{ScannerMode.name(mode)}"'
@@ -426,12 +433,8 @@
             self.overrange = False
 
             px=int((abs(line_corr0_stop-line_corr0_start))*1e9)
-            sT=time_forward
-            # Here the time_back coming from idle_time will set how was the sample scanner moves around
-            # time_forward is set by integration time and will determine time spend at each point. Currently weirdly divided between all points in a line.
-
-            # time back is actually the scan speed from the GUI in m/s
-            self._dev.base.setParameter(self._dev.base.getConst('ID_SCAN_PSPEED'), time_back*1e9, 0)
+            sT=time_forward/self._line_points
+            self._dev.base.setParameter(self._dev.base.getConst('ID_SCAN_PSPEED'), px/time_back, 0)
             
             while self._dev.base.getParameter(self._dev.base.getConst('ID_PATH_RUNNING'), 0)==1 or self._dev.base.getParameter(self._dev.base.getConst('ID_SCAN_STATUS'), 0)==2:
                 pass
@@ -494,7 +497,7 @@
                     self.overrange = True
                     return self.get_objective_pos(list(axis_dict.keys()))
             self.overrange = False
-        
+        self.idle_time = time_back
         sT=time_forward/self._line_points
         self._create_objective_line(xOffset=line_corr0_start, yOffset=line_corr1_start, pxSize=abs(line_corr0_stop-line_corr0_start)/self._line_points, columns=self._line_points)
         self._polled_data = np.zeros(self._line_points)
@@ -530,14 +533,14 @@
         # define number path actions at a point ('ID_PATH_ACTION'), no. of actions, 0 
         if self._spm_curr_sstyle == ScanStyle.LINE:
             self._dev.base.setParameter(self._dev.base.getConst('ID_PATH_ACTION'), 2 if self._trig else 1, 0)
-            # define which actions specifically ('ID_PATH_ACTION'), 0=manual handshake/2=Spec 1 dummy engine/4=external handshake, 1=as the first action if no. of actions>=1 
+            # define which actions specifically ('ID_PATH_ACTION'), 0=manual handshake/2=Spec 1 dummy engine, 1=as the first action if no. of actions>=1 
             self._dev.base.setParameter(self._dev.base.getConst('ID_PATH_ACTION'), 2, 1)
             self._dev.base.setParameter(self._dev.base.getConst('ID_PATH_ACTION'), 4, 2)
         else:
             # If the scan mode is ESR then one needs to scan point by point mode. This would be non blocking between each point and therefore the manual
             # handshake makes sure the tip waits at the next point until logic is ready to proceed
             self._dev.base.setParameter(self._dev.base.getConst('ID_PATH_ACTION'), 3, 0)
-            # define which actions specifically ('ID_PATH_ACTION'), 0=manual handshake/2=Spec 1 dummy engine/4=external handshake, 1=as the first action if no. of actions>=1 
+            # define which actions specifically ('ID_PATH_ACTION'), 0=manual handshake/2=Spec 1 dummy engine, 1=as the first action if no. of actions>=1 
             self._dev.base.setParameter(self._dev.base.getConst('ID_PATH_ACTION'), 0, 1)
             self._dev.base.setParameter(self._dev.base.getConst('ID_PATH_ACTION'), 2, 2)
             self._dev.base.setParameter(self._dev.base.getConst('ID_PATH_ACTION'), 4, 3)
@@ -599,7 +602,7 @@
         keys = list(self.objective_scan_line.keys())
         axis_dict[keys[0]] = self.objective_scan_line[keys[0]][0]
         axis_dict[keys[1]] = self.objective_scan_line[keys[1]][0]
-        self.set_objective_pos_abs(axis_dict)
+        self.set_objective_pos_abs(axis_dict, self.idle_time)
         self._dev.base.setParameter(self._dev.base.getConst('ID_SPEC_STATUS'), 1, self.spec_engine_dummy)
         self._poll_path_data()
 
@@ -631,6 +634,7 @@
             return 0
 
         if self._spm_curr_mode == ScannerMode.PROBE_CONTACT:
+
             while True:
                 if self._dev.base.getParameter(self._dev.base.getConst('ID_SPEC_PATHMANSTAT'), 0)==1:
                     self._dev.base.setParameter(self._dev.base.getConst('ID_SPEC_PATHPROCEED') ,1 ,0)
@@ -673,7 +677,7 @@
             
             self._dev.base.configureChannel(self._chn_no, # any Number between 0 and 13.
                                     self._dev.base.getConst(f'CHANCONN_SPEC_{self.spec_engine_dummy}'), # How you want to the data to be triggered - CHANCONN_PERMANENT is time triggered data
-                                    self._dev.base.getConst('CHANADC_COUNTER'), # The counter  ADC channel
+                                    23, # The counter  ADC channel
                                     1, # 0/1 -  if you want to switch on averaging
                                     sampTime) # Scanner sample time [s]
             
@@ -724,7 +728,7 @@
             if self._spm_curr_mode == ScannerMode.PROBE_CONTACT:
                 self._polled_data[i] = np.mean(data)
             else:
-                self._polled_data = data*2
+                self._polled_data = data
 
     def _poll_point_data(self):
         '''
@@ -776,7 +780,7 @@
     def check_spm_scan_params_by_plane(self, plane, coord0_start, coord0_stop, coord1_start,coord1_stop):
         return -1 if coord0_start>coord0_stop or coord1_start>coord1_stop else 1
 
-    def finish_scan(self, retract=False):
+    def finish_scan(self):
         """ Request completion of the current scan line 
         It is correct (but not abs necessary) to end each scan 
         process by this method. There is no problem for 'Point' scan, 
@@ -788,8 +792,6 @@
         """
         self._dev.scanner.sendScannerCommand(self._dev.base.getConst('SCANRUN_OFF'))
         self._spm_curr_state =  ScannerState.IDLE
-        if retract:
-            self.retract_probe()
         return 1
     
     def stop_measurement(self):
@@ -1016,7 +1018,7 @@
         
         # if velocity is given, time will be ignored
         if self.objective_lock:
-            self.log.warning('Objective locked. Cannot move objective until toggled.')
+            self.log.warning('Objective locked. Cannot move objective right until toggled.')
             return self.get_objective_pos(list(axis_label_dict.keys()))
         scan_range = self.get_objective_scan_range(list(axis_label_dict.keys()))
         for i in scan_range:
@@ -1204,14 +1206,14 @@
     # ========================
 
     def lift_probe(self, rel_z):
-        """ Lift the probe on the surface. #WONT WORK
+        """ Lift the probe on the surface.
 
         @param float rel_z: lifts the probe by rel_z distance (m) (adds to previous lifts)  
 
         @return bool: Function returns True if method succesful, False if not
         """
         self._dev.base.setParameter(self._dev.base.getConst('ID_REG_LOOP_ON'), 0, 0)
-        curr_z_pm = self._dev.base.getParameter(self._dev.base.getConst('ID_REG_SET_Z_M'))
+        curr_z_pm = getParameter(self._dev.base.getConst('ID_REG_SET_Z_M'))
         rel_z_pm = rel_z*10e12
         move_rel_pm = int(curr_z_pm + rel_z_pm)
         self._dev.base.setParameter(self._dev.base.getConst('ID_REG_SET_Z_M'), move_rel_pm, 0)
