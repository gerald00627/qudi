--- conflicted
+++ resolved
@@ -80,14 +80,9 @@
     _modtype = 'hardware'
 
     _threaded = True
-<<<<<<< HEAD
     _version_comp = 'aist-nt_v3.5.136'   # indicates the compatibility of the version.
     __version__ = '0.6.1'
-=======
-    _version_comp = 'aist-nt_v3.5.114'   # indicates the compatibility of the version.
-    __version__ = '0.4.1'
     _spm_dll_ver = '0.0.0'
->>>>>>> 9701825a
 
     # Default values for measurement
     # ------------------------------
