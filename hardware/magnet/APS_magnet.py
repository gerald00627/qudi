--- conflicted
+++ resolved
@@ -137,44 +137,44 @@
                  'ramp': ['Linear'],
                  'pos_min': -self.x_constr,
                  'pos_max': self.x_constr,
-                 'pos_step': 0.001e-3}
+                 'pos_step': 0.001e-3,
+                 'vel_min': 0,
+                 'vel_max': 1e-3,
+                 'vel_step': 0.01e-3,
+                 'acc_min': 0.1e-3,
+                 'acc_max': 0.0,
+                 'acc_step': 0.0}
 
         axis1 = {'label': 'y',
                  'unit': 'T',
                  'ramp': ['Linear'],
                  'pos_min': -self.y_constr,
                  'pos_max': self.y_constr,
-                 'pos_step': 0.001e-3}
+                 'pos_step': 0.001e-3,
+                 'vel_min': 0,
+                 'vel_max': 1e-3,
+                 'vel_step': 0.01e-3,
+                 'acc_min': 0.1e-3,
+                 'acc_max': 0.0,
+                 'acc_step': 0.0}
 
         axis2 = {'label': 'z',
                  'unit': 'T',
                  'ramp': ['Linear'],
                  'pos_min': -self.z_constr,
                  'pos_max': self.z_constr,
-                 'pos_step': 0.001e-3}
-        
-        axis3 = {'label': 'theta', 
-                 'unit': 'deg', 
-                 'pos_min': 0, 
-                 'pos_max': 180, 
-                 'pos_step': 0.1}
-        
-        axis4 = {'label': 'phi',
-                 'unit': 'deg',
+                 'pos_step': 0.001e-3,
+                 'vel_min': 0,
+                 'vel_max': 1e-3,
+                 'vel_step': 0.01e-3,
+                 'acc_min': 0.1e-3,
+                 'acc_max': 0.0,
+                 'acc_step': 0.0}
+
+        axis3 = {'label': 'phi',
+                 'unit': 'rad',
                  'ramp': ['Sinus'],
                  'pos_min': 0,
-<<<<<<< HEAD
-                 'pos_max': 360,
-                 'pos_step': 0.1}
-
-        axis5 = {'label': 'rho', 
-                 'unit': 'T', 
-                 'pos_min': 0, 
-                 'pos_max': self.rho_constr, 
-                 'pos_step': 1e-3}
-
-        
-=======
                  'pos_max': 2*np.pi,
                  'pos_step': 2*np.pi/100,
                  'vel_min': 0,
@@ -206,14 +206,14 @@
                  'vel_min': 0,
                  'vel_max': 1,
                  'vel_step': 1e-6}
->>>>>>> d3280425
-
+
+        # assign the parameter container for x to a name which will identify it
         constraints[axis0['label']] = axis0
         constraints[axis1['label']] = axis1
         constraints[axis2['label']] = axis2
-        constraints[axis3['label']] = axis3
         constraints[axis4['label']] = axis4
         constraints[axis5['label']] = axis5
+        constraints[axis3['label']] = axis3
 
         return constraints
 
@@ -262,7 +262,10 @@
         @return answer_dict: contains the same labels as the param_dict if it was set correct and the
                              corresponding items are the answers of the magnet (format is string), else
                              an empty dictionary is returned
-        """
+
+
+        """
+
         answer_dict = {}
         if param_dict.get('x') is not None:
             if not param_dict['x'].endswith('\n'):
@@ -306,7 +309,7 @@
         return answer_dict
 
     def get_status(self, param_list=None):
-        """ Get the status of the position, ie, moving or close enought to setpoint
+        """ Get the status of the position
 
         @param list param_list: optional, if a specific status of an axis
                                 is desired, then the labels of the needed
@@ -325,18 +328,14 @@
             status_plural = self.ask_status()
         status_dict = {}
         for axes in status_plural:
-            try:
-                set_I = float(status_plural[axes][:-2])/10
-                curr_I = float(field_dict[axes])
-                translated_status = np.isclose([curr_I],[set_I], atol=1e-3)
-                status_dict[axes] = translated_status
-            except:
-                translated_status = False
-                status_dict[axes] = translated_status
+            set_I = float(status_plural[axes][:-2])/10
+            curr_I = float(field_dict[axes])
+            translated_status = np.isclose([curr_I],[set_I], atol=1e-4)
+            status_dict[axes] = translated_status
 
         return status_dict
 
-    def target_field_setpoint(self, param_dict, all_coord):
+    def target_field_setpoint(self, param_dict):
         """ Function to set the target field (in T), which will be reached through the
             function ramp(self, param_list).
 
@@ -346,27 +345,37 @@
             @return int: error code (0:OK, -1:error)
             """
 
-        field_dict = all_coord
+        field_dict = self.get_current_field()
         old_dict = field_dict.copy()
         mode = self.mode
 
         if param_dict.get('x') is not None:
             field_dict['x'] = param_dict['x']
-
+            unit = self.ask({'x':'UNITS?'})
+            if 'kG' not in unit['x']:
+                self.log.warning('Check units of x axis!')
+                return -1
         if param_dict.get('y') is not None:
             field_dict['y'] = param_dict['y']
-
+            unit = self.ask({'y':'UNITS?'})
+            if 'kG' not in unit['y']:
+                self.log.warning('Check units of y axis!')
+                return -1
         if param_dict.get('z') is not None:
             field_dict['z'] = param_dict['z']
-
+            unit = self.ask({'z':'UNITS?'})
+            if 'kG' not in unit['z']:
+                self.log.warning('Check units of z axis!')
+                return -1
         if param_dict.get('x') is None and param_dict.get('y') is None and param_dict.get('z') is None:
             self.log.warning('no valid axis was supplied in '
-                    'target field setpoint')
+                    'target_field_setpoint')
             return -1
 
         new_coord = [field_dict['x'], field_dict['y'], field_dict['z']]
         check_var = self.check_constraints({mode: {'cart': new_coord}})
-
+        if np.sqrt(new_coord[0]**2 + new_coord[1]**2 + new_coord[2]**2)>self.rho_constr: #T
+            return -1
         # everything in kG. Conversion could be done here from Tesla
         param_dict = {i:np.round(param_dict[i]*10,6) for i in param_dict.keys()}
 
@@ -390,7 +399,7 @@
 
         else:
             self.log.warning('resulting field would be too high in '
-                    'target field setpoint')
+                    'target_field_setpoint')
             return -1
 
         return 0
@@ -456,7 +465,7 @@
 
         return 0
 
-    def set_coordinates(self, param_dict, all_coord):
+    def set_coordinates(self, param_dict):
         """
         Function to set spherical coordinates ( keep in mind all is in radians)
         This function is intended to replace the old set functions ( set_magnitude,
@@ -471,11 +480,17 @@
 
         @return int: error code (0:OK, -1:error)
         """
+
+        answ_dict = {}
         coord_list = []
 
-        coord_list.append(all_coord['rho'])
-        coord_list.append(all_coord['theta'])
-        coord_list.append(all_coord['phi'])
+        answ_dict = self.get_current_field()
+        coord_list.append(answ_dict['x'])
+        coord_list.append(answ_dict['y'])
+        coord_list.append(answ_dict['z'])
+        transform_dict = {'cart': {'rad': coord_list}}
+
+        coord_list = self.transform_coordinates(transform_dict)
     
         if param_dict.get('rho') is not None:
             coord_list[0] = param_dict['rho']
@@ -484,13 +499,12 @@
         if param_dict.get('phi') is not None:
             coord_list[2] = param_dict['phi']
 
-        transform_dict = {'deg': {'cart': coord_list}}
+        transform_dict = {'rad': {'cart': coord_list}}
         coord_list = self.transform_coordinates(transform_dict)
-        set_point_dict = {'x': np.round(coord_list[0],5), 
-                          'y': np.round(coord_list[1],5),
+        set_point_dict = {'x': np.round(coord_list[0],5), 'y': np.round(coord_list[1],5),
                           'z': np.round(coord_list[2],5)}
 
-        check_val = self.target_field_setpoint(set_point_dict, all_coord)
+        check_val = self.target_field_setpoint(set_point_dict)
 
         return check_val
 
@@ -509,23 +523,25 @@
         coord_list = []
         mode = self.mode
 
-        param_dict, all_coord = self.update_coordinates(param_dict)
+        param_dict = self.update_coordinates(param_dict)
         coord_list.append(param_dict['rho'])
         coord_list.append(param_dict['theta'])
         coord_list.append(param_dict['phi'])
 
-        constr_dict = {mode: {'deg': coord_list}}
+        constr_dict = {mode: {'rad': coord_list}}
+        self.log.debug('show new dictionary: {0}'.format(param_dict))
         check_bool = self.check_constraints(constr_dict)
-
+        self.log.info(f'CheckBool: {check_bool}')
         if check_bool:
-            check_1 = self.set_coordinates(param_dict, all_coord)
+            check_1 = self.set_coordinates(param_dict)
             check_2 = self.ramp()
         else:
             self.log.warning("move_abs hasn't done anything, see check_constraints message why")
             return -1
 
-        if check_1 is 0 and check_2 is 0:
-            return 0
+        if check_1 is check_2:
+            if check_1 is 0:
+                return 0
         else:
             return -1
 
@@ -550,7 +566,7 @@
         coord_list.append(answ_dict['y'])
         coord_list.append(answ_dict['z'])
 
-        transform_dict = {'cart': {'deg': coord_list}}
+        transform_dict = {'cart': {'rad': coord_list}}
 
         coord_list = self.transform_coordinates(transform_dict)
         label_list = ['rho', 'theta', 'phi']
@@ -563,10 +579,9 @@
 
         for key in param_dict.keys():
             if key not in label_list:
-                self.log.warning("The key "+key+" provided is no valid key in set coordinates.")
+                self.log.warning("The key "+key+" provided is no valid key in set_coordinates.")
                 return -1
-        new_coord_dict = {'rho': coord_list[0], 
-                          'theta': coord_list[1],
+        new_coord_dict = {'rho': coord_list[0], 'theta': coord_list[1],
                           'phi': coord_list[2]}
         check_val = self.move_abs(new_coord_dict)
         return check_val
@@ -587,6 +602,8 @@
             or [rho, theta, phi] for deg or rad
             @return list containing the transformed values
         """
+
+
         if param_dict.get('deg') is not None:
             if param_dict['deg'].get('rad') is not None:
                 try:
@@ -607,7 +624,9 @@
                 except ValueError:
                     self.log.error('Supplied input list for transform_coordinates has to be of length 3: returning [-1,-1,-1]')
                     return [-1, -1, -1]
-
+            # transformations that should probably be revisited.
+            # They are there in case the theta and phi values
+            # are not in the correct range.
                 while theta >= 180:
                     phi += 180
                     theta = 360 - theta
@@ -629,7 +648,6 @@
                 cartesian_list.append(rho * np.cos(theta * 2 * np.pi / 360))
 
                 return cartesian_list
-
         if param_dict.get('rad') is not None:
             if param_dict['rad'].get('deg') is not None:
                 try:
@@ -732,7 +750,7 @@
 
         answ_dict = self.get_current_field()
         coord_list = [answ_dict['x'], answ_dict['y'], answ_dict['z']]
-        rho, theta, phi = self.transform_coordinates({'cart': {'deg': coord_list}})
+        rho, theta, phi = self.transform_coordinates({'cart': {'rad': coord_list}})
         mypos1['rho'] = rho
         mypos1['theta'] = theta
         mypos1['phi'] = phi
@@ -741,12 +759,8 @@
         mypos1['z'] = answ_dict['z']
 
         if param_list is None:
-<<<<<<< HEAD
-            return mypos2
-=======
             return mypos1
 
->>>>>>> d3280425
         else:
             return {i:mypos1[i] for i in param_list}
 
@@ -808,6 +822,66 @@
         answer_dict = self.ask(ask_dict)
 
         return answer_dict
+
+    def translated_get_status(self, param_list=None):
+        """ Just a translation of the numbers according to the
+            manual supplied by American Magnets, Inc.
+
+            @param list param_list: string (elements allowed  'x', 'y' and 'z')
+            for which the translated status should be returned. Can be None, then
+            the answer is the same as for the list ['x','y','z']
+
+            @return dictionary status_dict: keys are the elements of param_list and the items contain the
+            message for the user.
+            """
+        status_dict = self.ask_status(param_list)
+
+        for myiter in status_dict.keys():
+            stateval = status_dict[myiter]
+
+            try:
+                if int(stateval) > 10:
+                    stateval = int(stateval)
+                    while stateval > 10:
+                        stateval //= 10
+                    stateval = str(stateval)
+
+                if stateval == '1':
+                    translated_status = 'RAMPING to target field/current'
+                elif stateval == '2':
+                    translated_status = 'HOLDING at the target field/current'
+                elif stateval == '3':
+                    translated_status = 'PAUSED'
+                elif stateval == '4':
+                    translated_status = 'Ramping in MANUAL UP mode'
+                elif stateval == '5':
+                    translated_status = 'Ramping in MANUAL DOWN mode'
+                elif stateval == '6':
+                    translated_status = 'ZEROING CURRENT (in progress)'
+                elif stateval == '7':
+                    translated_status = 'Quench detected'
+                elif stateval == '8':
+                    translated_status = 'At ZERO current'
+                elif stateval == '9':
+                    translated_status = 'Heating persistent switch'
+                elif stateval == '10':
+                    translated_status = 'Cooling persistent switch'
+                else:
+                    self.log.warning('Something went wrong in ask_status as the statevalue was not between 1 and 10!')
+                    return -1
+            except ValueError:
+                self.log.warning("Sometimes the magnet returns nonsense after a request")
+                return -1
+            status_dict[myiter] = translated_status
+
+        return status_dict
+
+    # This first version of set and get velocity will be very simple
+    # Normally one can set up several ramping rates for different field
+    # regions and so on. I also leave it to the user to find out how many
+    # segments he has and so on. If nothing is changed the magnet should have
+    # 1 segment and max_val should be the max_val that can be reached in that
+    # direction.
 
     def set_velocity(self, param_dict):
         """ Function to change the ramp rate  in T/s (ampere per second)
@@ -854,7 +928,7 @@
 
         return return_dict
 
-    def check_constraints(self, param_dict, all_coord=None):
+    def check_constraints(self, param_dict):
         """
         Function that verifies if for a given configuration of field strength exerted through the coils
         the constraints of the magnet are violated.
@@ -870,7 +944,7 @@
         # First going to include a local function to check the constraints for cartesian coordinates
         # This helps to just reuse this function for the check of 'deg' and 'rad' cases.
 
-        def check_cart_constraints(coord_list, mode, all_coord=None):
+        def check_cart_constraints(coord_list, mode):
 
             my_boolean = True
             try:
@@ -886,27 +960,25 @@
                     my_boolean = False
 
                 if np.abs(z_val) > self.x_constr:
+
                     my_boolean = False
 
                 field_magnitude = np.sqrt(x_val**2 + y_val**2 + z_val**2)
                 if field_magnitude > self.rho_constr:
                     my_boolean = False
                 
-                def check_trans_field_magnitude(coord_list, all_coord=None):
-                    if all_coord is None:
-                        curr_field = self.get_current_field()
-                    else:
-                        curr_field = all_coord
+                def check_trans_field_magnitude(coord_list):
+                    curr_field = self.get_current_field()
                     field_arr = np.array([coord_list,[curr_field['x'],curr_field['y'],curr_field['z']]]).T
                     cart_prod = itertools.product(*field_arr)
 
                     for possibility in cart_prod:
                         if np.sqrt(possibility[0]**2 + possibility[1]**2 + possibility[2]**2) > self.rho_constr:
-                            return False, possibility
-                    return True, coord_list
-
-                trans_field_magnitude_okay, poss = check_trans_field_magnitude(coord_list, all_coord)
-                if not trans_field_magnitude_okay:
+                            return True, possibility
+                    return False, None
+
+                trans_field_magnitude_large, poss = check_trans_field_magnitude(coord_list)
+                if trans_field_magnitude_large:
                     self.log.warning('Vector magnitude may exceed constraint in transition from curr. field to setpoint!')
                     self.log.warning(f'Possibility that exceeds rho contr.: {poss}')
                     my_boolean = False
@@ -933,9 +1005,10 @@
 
         return_val = False
 
+
         if param_dict.get('normal_mode') is not None:
             if param_dict['normal_mode'].get("cart") is not None:
-                return_val = check_cart_constraints(param_dict['normal_mode']["cart"], 'normal_mode', all_coord)
+                return_val = check_cart_constraints(param_dict['normal_mode']["cart"], 'normal_mode')
             if param_dict['normal_mode'].get("rad") is not None:
                 transform_dict = {'rad': {'cart': param_dict['normal_mode']["rad"]}}
                 cart_coord = self.transform_coordinates(transform_dict)
@@ -945,7 +1018,7 @@
             if param_dict['normal_mode'].get("deg") is not None:
                 transform_dict = {'deg': {'cart': param_dict['normal_mode']["deg"]}}
                 cart_coord = self.transform_coordinates(transform_dict)
-                return_val = check_cart_constraints(cart_coord, 'normal_mode', all_coord)
+                return_val = check_cart_constraints(cart_coord, 'normal_mode')
 
         elif param_dict.get('z_mode') is not None:
             if param_dict['z_mode'].get("cart") is not None:
@@ -964,9 +1037,100 @@
             self.log.warning("no valid key was provided, therefore nothing happened in function check_constraints.")
         return return_val
 
+    def rho_pos_max(self, param_dict):
+        """
+        Function that calculates the constraint for rho either given theta and phi values in degree
+        or x, y and z in cartesian coordinates.
+
+        @param dictionary param_dict: Has to be of the form {'rad': [rho, theta, phi]} supports also 'deg' and 'cart'
+                                      option.
+
+        @return float pos_max: the max position for given theta and phi values. Returns -1 in case of failure.
+        """
+        # so I'm going to rework this function. The answer in the case
+        # of z_mode is easy. (Max value for r is constant 3 True)
+        # For the "normal_mode" I decided to come up with a new
+        # algorithm.
+        # That algorithm can be summarized as follows:
+        # Check if the vector  (r,theta,phi)
+        # with length so that it is on the surface of the sphere. In case it conflicts with the
+        # rectangular constraints given by the coils itself (x<=10, y<=10, z<=10)
+        # we need to find the
+        # intersection between the vector and the cube (Sadly this will need
+        # 6 cases, just like a dice), else we are finished.
+        pos_max_dict = {'rho': -1, 'theta': -1, 'phi': 2 * np.pi}
+        param_dict = {self.mode: param_dict}
+
+        if param_dict.get("z_mode") is not None:
+            pos_max_dict['theta'] = np.pi*5/180  # 5° cone
+            if self.check_constraints(param_dict):
+                pos_max_dict['rho'] = self.z_constr
+            else:
+                pos_max_dict['rho'] = 0.0
+        elif param_dict.get("normal_mode") is not None:
+            pos_max_dict['theta'] = np.pi
+            if param_dict["normal_mode"].get("cart") is not None:
+                transform_dict = {'cart': {'rad': param_dict["normal_mode"].get("cart")}}
+                coord_dict_rad = self.transform_coordinates(transform_dict)
+                coord_dict_rad = {'rad': coord_dict_rad}
+                coord_dict_rad['rad'][0] = self.rho_constr
+                transform_dict = {'rad': {'cart': coord_dict_rad['rad']}}
+                coord_dict_cart = self.transform_coordinates(transform_dict)
+                coord_dict_cart = {'normal_mode': {'cart': coord_dict_cart}}
+
+
+            elif param_dict["normal_mode"].get("rad") is not None:
+                # getting the coord list and transforming the coordinates to
+                # cartesian, so cart_constraints can make use of it
+                # setting the radial coordinate, as only the angular coordinates
+                # are of importance and e.g. a zero in the radial component would be
+                # To set it to rho_constr is also important, as it allows a check
+                # if the sphere is the valid constraint in the current direction.
+                coord_list = param_dict["normal_mode"]["rad"]
+                coord_dict_rad = param_dict["normal_mode"]
+                coord_dict_rad['rad'][0] = self.rho_constr
+                transform_dict = {'rad': {'cart': coord_dict_rad['rad']}}
+                coord_dict_cart = self.transform_coordinates(transform_dict)
+                coord_dict_cart = {'normal_mode': {'cart': coord_dict_cart}}
+
+            elif param_dict["normal_mode"].get("deg") is not None:
+                coord_list = param_dict["normal_mode"]["deg"]
+                coord_dict_deg = param_dict["normal_mode"]
+                coord_dict_deg['deg'][0] = self.rho_constr
+                coord_dict_rad = self.transform_coordinates({'deg': {'rad': coord_dict_deg['deg']}})
+                coord_dict_rad = {'rad': coord_dict_rad}
+                transform_dict = {'rad': {'cart': coord_dict_rad['rad']}}
+                coord_dict_cart = self.transform_coordinates(transform_dict)
+                coord_dict_cart = {'normal_mode': {'cart': coord_dict_cart}}
+
+            my_boolean = self.check_constraints(coord_dict_cart)
+
+            if my_boolean:
+                pos_max_dict['rho'] = self.rho_constr
+            else:
+                    # now I need to find out, which plane I need to check
+                phi = coord_dict_rad['rad'][2]
+                theta = coord_dict_rad['rad'][1]
+                # Sides of the rectangular intersecting with position vector
+                if (np.pi/4 <= theta) and (theta < np.pi - np.pi/4):
+                    if (7*np.pi/4 < phi < 2*np.pi) or (0 <= phi <= np.pi/4):
+                        pos_max_dict['rho'] = self.x_constr/(np.cos(phi)*np.sin(theta))
+                    elif (np.pi/4 < phi) and (phi <= 3*np.pi/4):
+                        pos_max_dict['rho'] = self.y_constr / (np.sin(phi)*np.sin(theta))
+                    elif (3*np.pi/4 < phi) and (phi <= 5*np.pi/4):
+                        pos_max_dict['rho'] = -self.x_constr/(np.cos(phi)*np.sin(theta))
+                    elif (5*np.pi/4 < phi) and (phi <= 7*np.pi/4):
+                        pos_max_dict['rho'] = -self.y_constr / (np.sin(phi)*np.sin(theta))
+                    # Top and bottom of the rectangular
+                elif (0 <= theta) and (theta < np.pi/4):
+                    pos_max_dict['rho'] = self.x_constr / np.cos(theta)
+                elif (3*np.pi/4 <= theta) and (theta <= np.pi):
+                    pos_max_dict['rho'] = - self.x_constr / np.cos(theta)
+        return pos_max_dict
+
     def update_coordinates(self, param_dict):
         """
-        A small helper function that does make the functions set coordinates, transform_coordinates compatible
+        A small helper function that does make the functions set_coordinates, transform_coordinates compatible
         with the interface defined functions. The problem is, that in the interface functions each coordinate
         is item to an key which represents the axes of the current coordinate system. This function only
         makes the set of coordinates complete. E.g {'rho': 1.3} to {'rho': 1.3, 'theta': np.pi/2, 'phi': 0 }
@@ -974,12 +1138,13 @@
         @param param_dict:  Contains the incomplete dictionary
         @return: the complete dictionary
         """
-        all_coord_dict = self.get_pos(['rho','theta','phi','x','y','z'])
-        for key in ['x','y','z']:
+        current_coord_dict = self.get_pos()
+
+        for key in current_coord_dict.keys():
             if param_dict.get(key) is None:
-                param_dict[key] = all_coord_dict[key]
-
-        return param_dict, all_coord_dict
+                param_dict[key] = current_coord_dict[key]
+
+        return param_dict
 
 
     def set_magnet_idle_state(self, magnet_idle=True):
