--- conflicted
+++ resolved
@@ -650,14 +650,7 @@
         spm_start_idx = 0
 
         if 'counts' in meas_params:
-<<<<<<< HEAD
             self._spm.set_ext_trigger(True)
-=======
-
-            self.log.info('in counts start.')
-
-            self._spm.enable_point_trigger()
->>>>>>> 9701825a
             curr_scan_params.insert(0, 'counts')  # insert the fluorescence parameter
             
             if self._sg_single_iso_b_operation == True:
