# -*- coding: utf-8 -*-
"""
This file contains the QuDi logic which controls all pulsed measurements.

QuDi is free software: you can redistribute it and/or modify
it under the terms of the GNU General Public License as published by
the Free Software Foundation, either version 3 of the License, or
(at your option) any later version.

QuDi is distributed in the hope that it will be useful,
but WITHOUT ANY WARRANTY; without even the implied warranty of
MERCHANTABILITY or FITNESS FOR A PARTICULAR PURPOSE.  See the
GNU General Public License for more details.

You should have received a copy of the GNU General Public License
along with QuDi. If not, see <http://www.gnu.org/licenses/>.

Copyright (c) the Qudi Developers. See the COPYRIGHT.txt file at the
top-level directory of this distribution and at <https://github.com/Ulm-IQO/qudi/>
"""

from qtpy import QtCore
from collections import OrderedDict
import numpy as np
import time
import datetime
import matplotlib.pyplot as plt

from core.util.mutex import Mutex
from logic.generic_logic import GenericLogic

class PulsedMeasurementLogic(GenericLogic):
    """unstable: Nikolas Tomek
    This is the Logic class for the control of pulsed measurements.
    """
    _modclass = 'PulsedMeasurementLogic'
    _modtype = 'logic'

    ## declare connectors
    _in = {'pulseanalysislogic': 'PulseAnalysisLogic',
           'fitlogic': 'FitLogic',
           'savelogic': 'SaveLogic',
           'fastcounter': 'FastCounterInterface',
           'microwave': 'MWInterface',
           'pulsegenerator': 'PulserInterface',
            }
    _out = {'pulsedmeasurementlogic': 'PulsedMeasurementLogic'}

    sigSignalDataUpdated = QtCore.Signal(np.ndarray, np.ndarray, np.ndarray, np.ndarray, np.ndarray)
    sigLaserDataUpdated = QtCore.Signal(np.ndarray, np.ndarray)
    sigLaserToShowUpdated = QtCore.Signal(int, bool)
    sigElapsedTimeUpdated = QtCore.Signal(float, str)
    sigFitUpdated = QtCore.Signal(str, np.ndarray, np.ndarray, dict, object)
    sigMeasurementRunningUpdated = QtCore.Signal(bool, bool)
    sigPulserRunningUpdated = QtCore.Signal(bool)
    sigFastCounterSettingsUpdated = QtCore.Signal(float, float)
    sigPulseSequenceSettingsUpdated = QtCore.Signal(np.ndarray, int, float, list, bool, float)
    sigPulseGeneratorSettingsUpdated = QtCore.Signal(float, str, dict, bool)
    sigUploadedAssetsUpdated = QtCore.Signal(list)
    sigLoadedAssetUpdated = QtCore.Signal(str)
    sigExtMicrowaveSettingsUpdated = QtCore.Signal(float, float, bool)
    sigExtMicrowaveRunningUpdated = QtCore.Signal(bool)
    sigTimerIntervalUpdated = QtCore.Signal(float)
    sigAnalysisWindowsUpdated = QtCore.Signal(int, int, int, int)
    sigAnalysisMethodUpdated = QtCore.Signal(float)

    def __init__(self, config, **kwargs):
        super().__init__(config=config, **kwargs)

        self.log.info('The following configuration was found.')

        # checking for the right configuration
        for key in config.keys():
            self.log.info('{0}: {1}'.format(key,config[key]))

        # microwave parameters
        self.use_ext_microwave = False
        self.microwave_power = -30.     # dbm  (always in SI!)
        self.microwave_freq = 2870e6    # Hz   (always in SI!)

        # fast counter status variables
        self.fast_counter_status = None     # 0=unconfigured, 1=idle, 2=running, 3=paused, -1=error
        self.fast_counter_gated = None      # gated=True, ungated=False
        self.fast_counter_binwidth = 1e-9   # in seconds
        self.fast_counter_record_length = 3.e-6     # in seconds

        # parameters of the currently running sequence
        self.measurement_ticks_list = np.array(range(50), dtype=float)
        self.laser_ignore_list = []
        self.number_of_lasers = 50
        self.sequence_length_s = 100e-6
        self.loaded_asset_name = None
        self.alternating = False

        # Pulse generator parameters
        self.current_channel_config_name = None
        self.sample_rate = 25e9
        self.analogue_amplitude = None
        self.interleave_on = False

        # setup parameters
        self.laser_trigger_delay_s = 0.7e-6

        # timer for data analysis
        self.analysis_timer = None
        self.timer_interval = 5 # in seconds

        #timer for time
        self.start_time = 0
        self.elapsed_time = 0
        self.elapsed_time_str = '00:00:00:00'

        # analyze windows for laser pulses
        self.signal_start_bin = 5
        self.signal_width_bin = 200
        self.norm_start_bin = 300
        self.norm_width_bin = 200

        # pulse extraction parameters
        self.conv_std_dev = 10

        # threading
        self.threadlock = Mutex()

        # plot data
        self.signal_plot_x = None
        self.signal_plot_y = None
        self.signal_plot_y2 = None
        self.measuring_error_plot_x = None
        self.measuring_error_plot_y = None
        self.measuring_error_plot_y2 = None
        self.laser_plot_x = None
        self.laser_plot_y = None

        # raw data
        self.laser_data = np.zeros((10, 20))
        self.raw_data = np.zeros((10, 20))
        self.show_raw_data = False
        self.show_laser_index = 0

        # for fit:
        self._fit_param = {}
        self.signal_plot_x_fit = np.arange(10, dtype=float)
        self.signal_plot_y_fit = np.zeros(len(self.signal_plot_x_fit), dtype=float)

    def on_activate(self, e):
        """ Initialisation performed during activation of the module.

        @param object e: Event class object from Fysom.
                         An object created by the state machine module Fysom,
                         which is connected to a specific event (have a look in
                         the Base Class). This object contains the passed event,
                         the state before the event happened and the destination
                         of the state which should be reached after the event
                         had happened.
        """

        # get all the connectors:
        self._pulse_analysis_logic = self.get_in_connector('pulseanalysislogic')
        self._fast_counter_device = self.get_in_connector('fastcounter')
        self._save_logic = self.get_in_connector('savelogic')
        self._fit_logic = self.get_in_connector('fitlogic')
        self._pulse_generator_device = self.get_in_connector('pulsegenerator')
        self._mycrowave_source_device = self.get_in_connector('microwave')

        # Recall saved status variables
        if 'signal_start_bin' in self._statusVariables:
            self.signal_start_bin = self._statusVariables['signal_start_bin']
        if 'signal_width_bin' in self._statusVariables:
            self.signal_width_bin = self._statusVariables['signal_width_bin']
        if 'norm_start_bin' in self._statusVariables:
            self.norm_start_bin = self._statusVariables['norm_start_bin']
        if 'norm_width_bin' in self._statusVariables:
            self.norm_width_bin = self._statusVariables['norm_width_bin']
        if 'number_of_lasers' in self._statusVariables:
            self.number_of_lasers = self._statusVariables['number_of_lasers']
        if 'conv_std_dev' in self._statusVariables:
            self.conv_std_dev = self._statusVariables['conv_std_dev']
        if 'laser_trigger_delay_s' in self._statusVariables:
            self.laser_trigger_delay_s = self._statusVariables['laser_trigger_delay_s']
        if 'fast_counter_record_length' in self._statusVariables:
            self.fast_counter_record_length = self._statusVariables['fast_counter_record_length']
        if 'sequence_length_s' in self._statusVariables:
            self.sequence_length_s = self._statusVariables['sequence_length_s']
        if 'measurement_ticks_list' in self._statusVariables:
            self.measurement_ticks_list = np.array(self._statusVariables['measurement_ticks_list'])
        if 'fast_counter_binwidth' in self._statusVariables:
            self.fast_counter_binwidth = self._statusVariables['fast_counter_binwidth']
        if 'microwave_power' in self._statusVariables:
            self.microwave_power = self._statusVariables['microwave_power']
        if 'microwave_freq' in self._statusVariables:
            self.microwave_freq = self._statusVariables['microwave_freq']
        if 'use_ext_microwave' in self._statusVariables:
            self.use_ext_microwave = self._statusVariables['use_ext_microwave']
        if 'current_channel_config_name' in self._statusVariables:
            self.current_channel_config_name = self._statusVariables['current_channel_config_name']
        if 'sample_rate' in self._statusVariables:
            self.sample_rate = self._statusVariables['sample_rate']
        if 'analogue_amplitude' in self._statusVariables:
            self.analogue_amplitude = self._statusVariables['analogue_amplitude']
        if 'interleave_on' in self._statusVariables:
            self.interleave_on = self._statusVariables['interleave_on']
        if 'timer_interval' in self._statusVariables:
            self.timer_interval = self._statusVariables['timer_interval']
        if 'alternating' in self._statusVariables:
            self.alternating = self._statusVariables['alternating']
        if 'show_raw_data' in self._statusVariables:
            self.show_raw_data = self._statusVariables['show_raw_data']
        if 'show_laser_index' in self._statusVariables:
            self.show_laser_index = self._statusVariables['show_laser_index']

        # Check and configure pulse generator
        self.pulse_generator_off()
        self.loaded_asset_name = self._pulse_generator_device.get_loaded_asset()
        avail_activation_configs = self.get_pulser_constraints()['activation_config']
        if self.current_channel_config_name not in avail_activation_configs:
            self.current_channel_config_name = list(avail_activation_configs)[0]
        if self.analogue_amplitude is None:
            self.analogue_amplitude, dummy = self._pulse_generator_device.get_analog_level()
        if self.interleave_on is None:
            self.interleave_on = self._pulse_generator_device.get_interleave()
        # FIXME: Analog level and interleave
        self.set_pulse_generator_settings(self.sample_rate, self.current_channel_config_name,
                                          self.analogue_amplitude, self.interleave_on)

        # Check and configure fast counter
        self.fast_counter_gated = self._fast_counter_device.is_gated()
        binning_constraints = self.get_fastcounter_constraints()['hardware_binwidth_list']
        if self.fast_counter_binwidth not in binning_constraints:
            self.fast_counter_binwidth = binning_constraints[0]
        if self.fast_counter_record_length is None or self.fast_counter_record_length <= 0:
            self.fast_counter_record_length = 3e-6
        self.configure_fast_counter()
        self.fast_counter_off()

        # Check and configure external microwave
        if self.use_ext_microwave:
            self.microwave_on_off(False)
            self.set_microwave_params(self.microwave_freq, self.microwave_power,
                                      self.use_ext_microwave)

        # initialize arrays for the plot data
        self._initialize_plots()


    def on_deactivate(self, e):
        """ Deactivate the module properly.

        @param object e: Fysom.event object from Fysom class. A more detailed
                         explanation can be found in the method activation.
        """

        with self.threadlock:
            if self.getState() != 'idle' and self.getState() != 'deactivated':
                self.stop_pulsed_measurement()

        self._statusVariables['signal_start_bin'] = self.signal_start_bin
        self._statusVariables['signal_width_bin'] = self.signal_width_bin
        self._statusVariables['norm_start_bin'] = self.norm_start_bin
        self._statusVariables['norm_width_bin'] = self.norm_width_bin
        self._statusVariables['number_of_lasers'] = self.number_of_lasers
        self._statusVariables['conv_std_dev'] = self.conv_std_dev
        self._statusVariables['laser_trigger_delay_s'] = self.laser_trigger_delay_s
        self._statusVariables['fast_counter_record_length'] = self.fast_counter_record_length
        self._statusVariables['sequence_length_s'] = self.sequence_length_s
        self._statusVariables['measurement_ticks_list'] = list(self.measurement_ticks_list)
        self._statusVariables['fast_counter_binwidth'] = self.fast_counter_binwidth
        self._statusVariables['microwave_power'] = self.microwave_power
        self._statusVariables['microwave_freq'] = self.microwave_freq
        self._statusVariables['use_ext_microwave'] = self.use_ext_microwave
        self._statusVariables['current_channel_config_name'] = self.current_channel_config_name
        self._statusVariables['sample_rate'] = self.sample_rate
        self._statusVariables['analogue_amplitude'] = self.analogue_amplitude
        self._statusVariables['interleave_on'] = self.interleave_on
        self._statusVariables['timer_interval'] = self.timer_interval
        self._statusVariables['alternating'] = self.alternating
        self._statusVariables['show_raw_data'] = self.show_raw_data
        self._statusVariables['show_laser_index'] = self.show_laser_index

    def request_init_values(self):
        """

        @return:
        """
        self.sigMeasurementRunningUpdated.emit(False, False)
        self.sigPulserRunningUpdated.emit(False)
        self.sigExtMicrowaveRunningUpdated.emit(False)
        self.sigFastCounterSettingsUpdated.emit(self.fast_counter_binwidth,
                                                self.fast_counter_record_length)
        self.sigPulseSequenceSettingsUpdated.emit(self.measurement_ticks_list,
                                                  self.number_of_lasers, self.sequence_length_s,
                                                  self.laser_ignore_list, self.alternating,
                                                  self.laser_trigger_delay_s)
        self.sigPulseGeneratorSettingsUpdated.emit(self.sample_rate,
                                                   self.current_channel_config_name,
                                                   self.analogue_amplitude, self.interleave_on)
        self.sigExtMicrowaveSettingsUpdated.emit(self.microwave_freq, self.microwave_power,
                                                 self.use_ext_microwave)
        self.sigLaserToShowUpdated.emit(self.show_laser_index, self.show_raw_data)
        self.sigElapsedTimeUpdated.emit(self.elapsed_time, self.elapsed_time_str)
        self.sigTimerIntervalUpdated.emit(self.timer_interval)
        self.sigAnalysisWindowsUpdated.emit(self.signal_start_bin, self.signal_width_bin,
                                            self.norm_start_bin, self.norm_width_bin)
        self.sigLoadedAssetUpdated.emit(self.loaded_asset_name)
        self.sigUploadedAssetsUpdated.emit(self._pulse_generator_device.get_uploaded_asset_names())
        self.sigSignalDataUpdated.emit(self.signal_plot_x, self.signal_plot_y, self.signal_plot_y2, self.measuring_error_plot_y, self.measuring_error_plot_y2)
        self.sigFitUpdated.emit('No Fit', self.signal_plot_x_fit, self.signal_plot_y_fit, {}, {})
        self.sigLaserDataUpdated.emit(self.laser_plot_x, self.laser_plot_y)
        return

    ############################################################################
    # Fast counter control methods
    ############################################################################
    def configure_fast_counter(self):
        """ Configure the fast counter and updates the actually set values in
            the class variables.
        """
        if self.fast_counter_gated:
            number_of_gates = self.number_of_lasers
        else:
            number_of_gates = 0

        actual_binwidth_s, actual_recordlength_s, actual_numofgates = self._fast_counter_device.configure(self.fast_counter_binwidth , self.fast_counter_record_length, number_of_gates)

        # use the actual parameters returned by the hardware
        self.fast_counter_binwidth = actual_binwidth_s
        self.fast_counter_record_length = actual_recordlength_s
        # update fast counter status variable
        self.fast_counter_status = self._fast_counter_device.get_status()
        return actual_binwidth_s, actual_recordlength_s, actual_numofgates

    def set_fast_counter_settings(self, bin_width_s, record_length_s):
        """

        @param bin_width_s:
        @param record_length_s:
        @return:
        """
        # get hardware constraints
        fc_constraints = self.get_fastcounter_constraints()
        # check and set bin width
        self.fast_counter_binwidth = bin_width_s
        # check and set record length
        self.fast_counter_record_length = record_length_s
        self.fast_counter_binwidth, self.fast_counter_record_length, num_of_gates = self.configure_fast_counter()
        # if self.fast_counter_gated:
        #    self.number_of_lasers = num_of_gates
        # emit update signal for master (GUI or other logic module)
        self.sigFastCounterSettingsUpdated.emit(self.fast_counter_binwidth,
                                                self.fast_counter_record_length)
        return self.fast_counter_binwidth, self.fast_counter_record_length

    def set_pulse_sequence_properties(self, measurement_ticks_list, number_of_lasers,
                                      sequence_length_s, laser_ignore_list, is_alternating,
                                      laser_trigger_delay_s):

        if is_alternating and len(measurement_ticks_list) != (
            number_of_lasers - len(laser_ignore_list)) / 2:
            self.log.warning('Number of measurement ticks ({0}) does not match the number of laser '
                             'pulses to analyze ({1}).'
                             ''.format(len(measurement_ticks_list),
                                       (number_of_lasers - len(laser_ignore_list))/2))
        elif not is_alternating and len(measurement_ticks_list) != (
        number_of_lasers - len(laser_ignore_list)):
            self.log.warning('Number of measurement ticks ({0}) does not match the number of laser '
                             'pulses to analyze ({1}).'
                             ''.format(len(measurement_ticks_list),
                                       number_of_lasers - len(laser_ignore_list)))
        self.measurement_ticks_list = measurement_ticks_list
        self.number_of_lasers = number_of_lasers
        self.sequence_length_s = sequence_length_s
        self.laser_ignore_list = laser_ignore_list
        self.alternating = is_alternating
        self.laser_trigger_delay_s = laser_trigger_delay_s
        if self.fast_counter_gated:
            self.set_fast_counter_settings(self.fast_counter_binwidth,
                                           self.fast_counter_record_length)
        # emit update signal for master (GUI or other logic module)
        self.sigPulseSequenceSettingsUpdated.emit(self.measurement_ticks_list,
                                                  self.number_of_lasers, self.sequence_length_s,
                                                  self.laser_ignore_list, self.alternating,
                                                  self.laser_trigger_delay_s)
        return self.measurement_ticks_list, self.number_of_lasers, self.sequence_length_s, \
               self.laser_ignore_list, self.alternating, self.laser_trigger_delay_s

    def get_fastcounter_constraints(self):
        """ Request the constrains from the hardware, in order to pass them
            to the GUI if necessary.

        @return: dict where the keys in it are predefined in the interface.
        """
        return self._fast_counter_device.get_constraints()

    def fast_counter_on(self):
        """Switching on the fast counter

        @return int: error code (0:OK, -1:error)
        """
        error_code = self._fast_counter_device.start_measure()
        self.fast_counter_status = self._fast_counter_device.get_status()
        return error_code

    def fast_counter_off(self):
        """Switching off the fast counter

        @return int: error code (0:OK, -1:error)
        """
        error_code = self._fast_counter_device.stop_measure()
        self.fast_counter_status = self._fast_counter_device.get_status()
        return error_code

    def fast_counter_pause(self):
        """Switching off the fast counter

        @return int: error code (0:OK, -1:error)
        """
        error_code = self._fast_counter_device.pause_measure()
        self.fast_counter_status = self._fast_counter_device.get_status()
        return error_code

    def fast_counter_continue(self):
        """Switching off the fast counter

        @return int: error code (0:OK, -1:error)
        """
        error_code = self._fast_counter_device.continue_measure()
        self.fast_counter_status = self._fast_counter_device.get_status()
        return error_code
    ############################################################################


    ############################################################################
    # Pulse generator control methods
    ############################################################################
    def pulse_generator_on(self):
        """Switching on the pulse generator. """
        err = self._pulse_generator_device.pulser_on()
        self.sigPulserRunningUpdated.emit(True)
        return err

    def pulse_generator_off(self):
        """Switching off the pulse generator. """
        err = self._pulse_generator_device.pulser_off()
        self.sigPulserRunningUpdated.emit(False)
        return err

    def get_pulser_constraints(self):
        """ Request the constrains from the pulse generator hardware.

        @return: dict where the keys in it are predefined in the interface.
        """
        return self._pulse_generator_device.get_constraints()

    def set_pulse_generator_settings(self, sample_rate_Hz, activation_config_name, amplitude_dict, use_interleave=None):
        """

        @param sample_rate_Hz:
        @param activation_config_name:
        @param amplitude_dict:
        @param use_interleave:
        @return:
        """
        # get hardware constraints
        pulser_constraints = self.get_pulser_constraints()
        # check and set sample rate
        samplerate_constr = pulser_constraints['sample_rate']
        if sample_rate_Hz > samplerate_constr['max'] or sample_rate_Hz < samplerate_constr['min']:
            self.log.error('Desired sample rate of {0:.0e} Hz not within pulse generator '
                           'constraints. Setting {1:.0e} Hz instead.'
                           ''.format(sample_rate_Hz, samplerate_constr['max']))
            sample_rate_Hz = samplerate_constr['max']
        self.sample_rate = self._pulse_generator_device.set_sample_rate(sample_rate_Hz)
        # check and set activation_config
        config_constr = pulser_constraints['activation_config']
        if activation_config_name not in config_constr:
            new_config_name = list(config_constr.keys())[0]
            self.log.error('Desired activation config "{0}" is no part of the pulse generator '
                           'constraints. Using "{1}" instead.'
                           ''.format(activation_config_name, new_config_name))
            activation_config_name = new_config_name
        activation_config = config_constr[activation_config_name]
        channel_activation = self.get_active_channels()
        for chnl in channel_activation:
            if chnl in activation_config:
                channel_activation[chnl] = True
            else:
                channel_activation[chnl] = False
        self._pulse_generator_device.set_active_channels(channel_activation)
        self.current_channel_config_name = activation_config_name
<<<<<<< HEAD
        # check and set analogue amplitude dict
        amplitude_constr = pulser_constraints['a_ch_amplitude']
        for chnl in amplitude_dict:
            if amplitude_dict[chnl] > amplitude_constr['max'] or amplitude_dict[chnl] < amplitude_constr['min']:
                self.log.error('Desired analogue voltage of {0} V for channel "{1}" is not within '
                               'pulse generator constraints. Using min voltage {2} V instead to '
                               'avoid damage.'
                               ''.format(amplitude_dict[chnl], chnl, amplitude_constr['min']))
                amplitude_dict[chnl] = amplitude_constr['min']
        self._pulse_generator_device.set_analog_level(amplitude=amplitude_dict)
        self.analogue_amplitude = amplitude_dict
        # check and set interleave
        if use_interleave is not None:
            self.interleave_on = self._pulse_generator_device.set_interleave(use_interleave)
        # emit update signal for master (GUI or other logic module)
        self.sigPulseGeneratorSettingsUpdated.emit(self.sample_rate,
                                                   self.current_channel_config_name,
                                                   self.analogue_amplitude, self.interleave_on)
        return self.sample_rate, self.current_channel_config_name, self.analogue_amplitude, self.interleave_on
=======
        return err

    def set_active_channels(self, ch=None):
        """ Set the active channels for the pulse generator hardware.

        @param dict ch: dictionary with keys being the string generic analog
                          and digital names and items being its boolean value.

        @return int: error code (0:OK, -1:error)

        Example for possible input:
            ch={'a_ch2': True, 'd_ch1': False, 'd_ch3': True, 'd_ch4': True}
        to activate analog channel 2 digital channel 3 and 4 and to deactivate
        digital channel 1.

        Additionally the variables which hold this values are updated in the
        logic.
        """
        if ch is None:
            ch = {}
        self._pulse_generator_device.set_active_channels(ch)
        return 0
>>>>>>> 99bc9f2f

    def get_active_channels(self):
        """ Get the currently active channels from the pulse generator hardware.

        @return dict: dictionary with keys being the channel string generic
                      names and items being boolean values.

        Additionally the variables which hold this values are updated in the
        logic.
        """
        active_channels = self._pulse_generator_device.get_active_channels()
        return active_channels

    def clear_pulser(self):
        """ Delete all loaded files in the device's current memory. """
        self.pulse_generator_off()
        err = self._pulse_generator_device.clear_all()
        self.loaded_asset_name = None
        self.sigLoadedAssetUpdated.emit(self.loaded_asset_name)
        return err

    def get_interleave(self):
        """ Get the interleave state.

        @return bool, state of the interleave, True=Interleave On, False=OFF
        """
        return self._pulse_generator_device.get_interleave()

    def upload_asset(self, asset_name):
        """ Upload an already sampled Ensemble or Sequence object to the device.
            Does NOT load it into channels.

        @param asset_name: string, name of the ensemble/sequence to upload
        """
        err = self._pulse_generator_device.upload_asset(asset_name)
        uploaded_assets = self._pulse_generator_device.get_uploaded_asset_names()
        self.sigUploadedAssetsUpdated.emit(uploaded_assets)
        return err

    def upload_sequence(self, seq_name):
        """ Upload a sequence and all its related files

        @param str seq_name: name of the sequence to be uploaded
        """
        current_sequence = self.get_pulse_sequence(seq_name)

        for ensemble_name in current_sequence.get_sampled_ensembles():
            self._pulse_generator_device.upload_asset(ensemble_name)
        err = self._pulse_generator_device.upload_asset(seq_name)
        uploaded_assets = self._pulse_generator_device.get_uploaded_asset_names()
        self.sigUploadedAssetsUpdated.emit(uploaded_assets)
        return err

    def has_sequence_mode(self):
        """ Retrieve from the hardware, whether sequence mode is present or not.

        @return bool: Sequence mode present = True, no sequence mode = False
        """
        return self._pulse_generator_device.has_sequence_mode()

    def load_asset(self, asset_name, load_dict=None):
        """ Loads a sequence or waveform to the specified channel of the pulsing device.
        Emmits a signal that the current sequence/ensemble (asset) has changed.

        @param Object asset_name: The name of the asset to be loaded
        @param dict load_dict:  a dictionary with keys being one of the available channel numbers
                                and items being the name of the already sampled waveform/sequence
                                files. Examples:
                                    {1: rabi_Ch1, 2: rabi_Ch2}
                                    {1: rabi_Ch2, 2: rabi_Ch1}
                                This parameter is optional. If an empty dict is given then the
                                channel association should be invoked from the sequence generation,
                                i.e. the filename appendix (_Ch1, _Ch2 etc.). Note that is not in
                                general an ambigous procedure!

        @return int: error code (0:OK, -1:error)
        """
<<<<<<< HEAD
        # stop the pulser hardware output if it is running
        self.pulse_generator_off()
=======
        if load_dict is None:
            load_dict = {}
>>>>>>> 99bc9f2f
        # load asset in channels
        err = self._pulse_generator_device.load_asset(asset_name, load_dict)
        # set the loaded_asset_name variable.
        self.loaded_asset_name = self._pulse_generator_device.get_loaded_asset()
        self.sigLoadedAssetUpdated.emit(self.loaded_asset_name)
        return err

    ############################################################################

    ############################################################################
    # External microwave control methods
    ############################################################################
    def microwave_on_off(self, switch_on):
        """

        @param switch_on:
        @return:
        """
        if switch_on:
            self._mycrowave_source_device.on()
            self.sigExtMicrowaveRunningUpdated.emit(True)
        else:
            self._mycrowave_source_device.off()
            self.sigExtMicrowaveRunningUpdated.emit(False)
        return

    def set_microwave_params(self, frequency=None, power=None, use_ext_mw=None):
        if frequency is not None:
            self.microwave_freq = frequency
        if power is not None:
            self.microwave_power = power
        if use_ext_mw is not None:
            self.use_ext_microwave = use_ext_mw
        if self.use_ext_microwave:
            self._mycrowave_source_device.set_cw(freq=frequency, power=power)
        self.sigExtMicrowaveSettingsUpdated.emit(self.microwave_freq, self.microwave_power,
                                                 self.use_ext_microwave)
        return

    ############################################################################


    def start_pulsed_measurement(self):
        """Start the analysis thread. """
        #FIXME: Describe the idea of how the measurement is intended to be run
        #       and how the used thread principle was used in this method (or
        #       will be use in another method).
        self.sigMeasurementRunningUpdated.emit(True, False)
        with self.threadlock:
            if self.getState() == 'idle':
<<<<<<< HEAD
                self.lock()
                self.elapsed_time = 0.0
                self.elapsed_time_str = '00:00:00:00'
                self.sigElapsedTimeUpdated.emit(self.elapsed_time, self.elapsed_time_str)
=======
                self.elapsed_time = 0.0
>>>>>>> 99bc9f2f
                # initialize plots
                self._initialize_plots()

                # start microwave generator
                if self.use_ext_microwave:
                    self.microwave_on_off(True)

                # start fast counter
                self.fast_counter_on()
                # start pulse generator
                self.pulse_generator_on()

                # set analysis_timer
                self.analysis_timer = QtCore.QTimer()
                self.analysis_timer.setSingleShot(False)
                self.analysis_timer.setInterval(int(1000. * self.timer_interval))
                self.analysis_timer.timeout.connect(self._pulsed_analysis_loop, QtCore.Qt.QueuedConnection)

<<<<<<< HEAD
=======
                self.lock()
>>>>>>> 99bc9f2f
                self.start_time = time.time()
                self.analysis_timer.start()
        return

    def _pulsed_analysis_loop(self):
        """ Acquires laser pulses from fast counter,
            calculates fluorescence signal and creates plots.
        """
        with self.threadlock:
            # calculate analysis windows
            sig_start = self.signal_start_bin
            sig_end = self.signal_start_bin + self.signal_width_bin
            norm_start = self.norm_start_bin
            norm_end = self.norm_start_bin + self.norm_width_bin
            conv_std_dev = self.conv_std_dev

            # analyze pulses and get data points for signal plot
            tmp_signal, self.laser_data, self.raw_data, tmp_error = self._pulse_analysis_logic._analyze_data(norm_start,
                                                                                                          norm_end,
                                                                                                          sig_start,
                                                                                                          sig_end,
                                                                                                          self.number_of_lasers,
                                                                                                          conv_std_dev)
            if len(self.laser_ignore_list) > 0:
                ignore_indices = self.laser_ignore_list
                if -1 in ignore_indices:
                    ignore_indices[ignore_indices.index(-1)] = len(ignore_indices) - 1
                tmp_signal = np.delete(tmp_signal, ignore_indices)
                tmp_error = np.delete(tmp_error, ignore_indices)
            if self.alternating:
                self.signal_plot_y = tmp_signal[::2]
                self.signal_plot_y2 = tmp_signal[1::2]
                self.measuring_error_plot_y = tmp_error[::2]
                self.measuring_error_plot_y2 = tmp_error[1::2]
            else:
                self.signal_plot_y = tmp_signal
                self.measuring_error_plot_y = tmp_error

            # set laser to show
            self.set_laser_to_show(self.show_laser_index, self.show_raw_data)

            # recalculate time
            self.elapsed_time = time.time() - self.start_time
            self.elapsed_time_str = ''
            self.elapsed_time_str += str(int(self.elapsed_time)//86400).zfill(2) + ':' # days
            self.elapsed_time_str += str(int(self.elapsed_time)//3600).zfill(2) + ':' # hours
            self.elapsed_time_str += str(int(self.elapsed_time)//60).zfill(2) + ':' # minutes
            self.elapsed_time_str += str(int(self.elapsed_time) % 60).zfill(2) # seconds

            # emit signals
            self.sigElapsedTimeUpdated.emit(self.elapsed_time, self.elapsed_time_str)
            self.sigSignalDataUpdated.emit(self.signal_plot_x, self.signal_plot_y,
                                           self.signal_plot_y2, self.measuring_error_plot_y,
                                          self.measuring_error_plot_y2)
            return

    def set_laser_to_show(self, laser_index, show_raw_data):
        """

        @param laser_index:
        @param show_raw_data:
        @return:
        """
        self.show_raw_data = show_raw_data
        self.show_laser_index = laser_index
        if show_raw_data:
            if self.fast_counter_gated:
                if laser_index > 0:
                    self.laser_plot_y = self.raw_data[laser_index - 1]
                else:
                    self.laser_plot_y = np.sum(self.raw_data, 0)
            else:
                self.laser_plot_y = self.raw_data
        else:
            if laser_index > 0:
                self.laser_plot_y = self.laser_data[laser_index - 1]
            else:
                self.laser_plot_y = np.sum(self.laser_data, 0)

        self.laser_plot_x = np.arange(1, len(self.laser_plot_y) + 1)

        self.sigLaserToShowUpdated.emit(self.show_laser_index, self.show_raw_data)
        self.sigLaserDataUpdated.emit(self.laser_plot_x, self.laser_plot_y)
        return self.laser_plot_x, self.laser_plot_y

    def stop_pulsed_measurement(self):
        """ Stop the measurement
          @return int: error code (0:OK, -1:error)
        """
        if self.getState() == 'locked':
            #stopping and disconnecting the timer
            self.analysis_timer.stop()
            self.analysis_timer.timeout.disconnect()
            self.analysis_timer = None

            self.manually_pull_data()

            self.fast_counter_off()
            self.pulse_generator_off()

            if self.use_ext_microwave:
                self.microwave_on_off(False)

            self.unlock()
        self.sigMeasurementRunningUpdated.emit(False, False)
        return

    def pause_pulsed_measurement(self):
        """ Pauses the measurement
          @return int: error code (0:OK, -1:error)
        """
        with self.threadlock:
            if self.getState() == 'locked':
                #pausing the timer
                self.analysis_timer.stop()

                self.fast_counter_pause()
                self.pulse_generator_off()

                if self.use_ext_microwave:
                    self.microwave_on_off(False)

                self.unlock()
        self.sigMeasurementRunningUpdated.emit(True, True)
        return 0

    def continue_pulsed_measurement(self):
        """ Continues the measurement
          @return int: error code (0:OK, -1:error)
        """
        with self.threadlock:
            #if self.getState() == 'pause':

            if self.use_ext_microwave:
                self.microwave_on_off(True)

            self.fast_counter_continue()
            self.pulse_generator_on()

            #unpausing the timer
            self.analysis_timer.start()

            self.lock()
        self.sigMeasurementRunningUpdated.emit(True, False)
        return 0

    def set_timer_interval(self, interval):
        """ Change the interval of the timer

        @param int interval: Interval of the timer in s

        """
        with self.threadlock:
            self.timer_interval = interval
            if self.analysis_timer is not None:
                self.analysis_timer.setInterval(int(1000. * self.timer_interval))
        self.sigTimerIntervalUpdated.emit(self.timer_interval)
        return

    def manually_pull_data(self):
        """ Analyse and display the data
        """
        if self.getState() == 'locked':
            self._pulsed_analysis_loop()
        return

    def set_analysis_windows(self, signal_start_bin, signal_width_bins, norm_start_bin,
                             norm_width_bins):
        """

        @param signal_start_bin:
        @param signal_width_bins:
        @param norm_start_bin:
        @param norm_width_bins:
        @return:
        """
        with self.threadlock:
            self.signal_start_bin = signal_start_bin
            self.signal_width_bin = signal_width_bins
            self.norm_start_bin = norm_start_bin
            self.norm_width_bin = norm_width_bins
        self.sigAnalysisWindowsUpdated.emit(signal_start_bin, signal_width_bins, norm_start_bin,
                                            norm_width_bins)
        return signal_start_bin, signal_width_bins, norm_start_bin, norm_width_bins

    def analysis_method_changed(self, gaussfilt_std_dev):
        """

        @param gaussfilt_std_dev:
        @return:
        """
        with self.threadlock:
            self.conv_std_dev = gaussfilt_std_dev
        self.sigAnalysisMethodUpdated.emit(self.conv_std_dev)
        return

    def _initialize_plots(self):
        """
        Initializing the signal, error and laser plot data.
        """
        self.signal_plot_x = self.measurement_ticks_list
        self.signal_plot_y = np.zeros(len(self.measurement_ticks_list))
        self.signal_plot_y2 = np.zeros(len(self.measurement_ticks_list))
        self.measuring_error_plot_y = np.zeros(len(self.measurement_ticks_list), dtype=float)
        self.measuring_error_plot_y2 = np.zeros(len(self.measurement_ticks_list), dtype=float)
        number_of_bins = int(self.fast_counter_record_length / self.fast_counter_binwidth)
        self.laser_plot_x = np.arange(1, number_of_bins + 1, dtype=int)
        self.laser_plot_y = np.zeros(number_of_bins, dtype=int)

        self.sigSignalDataUpdated.emit(self.signal_plot_x, self.signal_plot_y, self.signal_plot_y2,
                                       self.measuring_error_plot_y, self.measuring_error_plot_y2)
        self.sigLaserDataUpdated.emit(self.laser_plot_x, self.laser_plot_y)
        return

    def _save_data(self, tag=None):
        #####################################################################
        ####                Save extracted laser pulses                  ####
        #####################################################################
        filepath = self._save_logic.get_path_for_module(module_name='PulsedMeasurement')
        timestamp = datetime.datetime.now()

        if tag is not None and len(tag) > 0:
            filelabel = tag + '_laser_pulses'
        else:
            filelabel = 'laser_pulses'
        # prepare the data in a dict or in an OrderedDict:
        data = OrderedDict()
        data['Signal (counts)'] = self.laser_data.transpose()
        # write the parameters:
        parameters = OrderedDict()
        parameters['Bin size (ns)'] = self.fast_counter_binwidth*1e9
        parameters['laser length (ns)'] = self.fast_counter_binwidth*1e9 * self.laser_plot_x.size

        self._save_logic.save_data(data, filepath, parameters=parameters, filelabel=filelabel,
                                   timestamp=timestamp, as_text=True, precision=':')
                                   #, as_xml=False, precision=None, delimiter=None)

        #####################################################################
        ####                Save measurement data                        ####
        #####################################################################
        if tag is not None and len(tag) > 0:
            filelabel = tag + '_pulsed_measurement'
        else:
            filelabel = 'pulsed_measurement'

        # prepare the data in a dict or in an OrderedDict:
        data = OrderedDict()
        if self.alternating:
            data['Tau (ns), Signal (norm.), Signal2 (norm.)'] = np.array(self.signal_plot_x,
                                                                         self.signal_plot_y,
                                                                         self.signal_plot_y2).transpose()
        else:
            data['Tau (ns), Signal (norm.)'] = np.array(self.signal_plot_x,
                                                        self.signal_plot_y).transpose()
        # write the parameters:
        parameters = OrderedDict()
        parameters['Bin size (ns)'] = self.fast_counter_binwidth*1e9
        parameters['Number of laser pulses'] = self.number_of_lasers
        parameters['Signal start (bin)'] = self.signal_start_bin
        parameters['Signal width (bins)'] = self.signal_width_bin
        parameters['Normalization start (bin)'] = self.norm_start_bin
        parameters['Normalization width (bins)'] = self.norm_width_bin
        parameters['Standard deviation of gaussian convolution'] = self.conv_std_dev
        # Prepare the figure to save as a "data thumbnail"
        plt.style.use(self._save_logic.mpl_qd_style)
        fig, ax1 = plt.subplots()
        ax1.plot(self.signal_plot_x, self.signal_plot_y)
        if self.alternating:
            ax1.plot(self.signal_plot_x, self.signal_plot_y2)
        ax1.set_xlabel('x-axis')
        ax1.set_ylabel('norm. sig (a.u.)')
        # ax1.set_xlim(self.plot_domain)
        # ax1.set_ylim(self.plot_range)
        fig.tight_layout()

        self._save_logic.save_data(data, filepath, parameters=parameters, filelabel=filelabel,
                                   timestamp=timestamp, as_text=True, plotfig=fig, precision=':.6f')
        plt.close(fig)

        #####################################################################
        ####                Save raw data timetrace                      ####
        #####################################################################
        if tag is not None and len(tag) > 0:
            filelabel = tag + '_raw_timetrace'
        else:
            filelabel = 'raw_timetrace'

        # prepare the data in a dict or in an OrderedDict:
        data = OrderedDict()
        data['Signal (counts)'] = self.raw_data.transpose()
        # write the parameters:
        parameters = OrderedDict()
        parameters['Is counter gated?'] = self.fast_counter_gated
        parameters['Is alternating?'] = self.alternating
        parameters['Bin size (ns)'] = self.fast_counter_binwidth*1e9
        parameters['Number of laser pulses'] = self.number_of_lasers
        parameters['laser length (ns)'] = self.fast_counter_binwidth*1e9 * self.laser_plot_x.size
        parameters['Measurement Ticks start'] = self.measurement_ticks_list[0]
        parameters['Measurement Ticks increment'] = (self.measurement_ticks_list[-1] -
                                                     self.measurement_ticks_list[0]) / (
                                                    len(self.measurement_ticks_list) - 1)


        self._save_logic.save_data(data, filepath, parameters=parameters,
                                   filelabel=filelabel, timestamp=timestamp,
                                   as_text=True, precision=':')#, as_xml=False, precision=None, delimiter=None)
        return

    def compute_fft(self):
        """ Computing the fourier transform of the data.

        @return tuple (fft_x, fft_y):
                    fft_x: the frequencies for the FT
                    fft_y: the FT spectrum

        Pay attention that the return values of the FT have only half of the
        entries compared to the used signal input.

        In general, a window function should be applied to the time domain data
        before calculating the FT, to reduce spectral leakage. The Hann window
        for instance is almost never a bad choice. Use it like:
            y_ft = np.fft.fft(y_signal * np.hanning(len(y_signal)))

        Keep always in mind the relation for the Fourier transform:
            T = delta_t * N_samples
        where delta_t is the distance between the time points and N_samples are
        the amount of points in the time domain. Consequently the sample rate is
            f_samplerate = T / N_samples

        Keep in mind that the FT returns value from 0 to f_samplerate, or
        equivalently -f_samplerate/2 to f_samplerate/2.


        """
        # Make a baseline correction to avoid a constant offset near zero
        # frequencies:
        mean_y = sum(self.signal_plot_y) / len(self.signal_plot_y)
        corrected_y = self.signal_plot_y - mean_y

        # The absolute values contain the fourier transformed y values
        fft_y = np.abs(np.fft.fft(corrected_y))

        # Due to the sampling theorem you can only identify frequencies at half
        # of the sample rate, therefore the FT contains an almost symmetric
        # spectrum (the asymmetry results from aliasing effects). Therefore take
        # the half of the values for the display.
        middle = int((len(corrected_y)+1)//2)

        # sample spacing of x_axis, if x is a time axis than it corresponds to a
        # timestep:
        x_spacing = np.round(self.signal_plot_x[-1] - self.signal_plot_x[-2], 12)

        # use the helper function of numpy to calculate the x_values for the
        # fourier space. That function will handle an occuring devision by 0:
        fft_x = np.fft.fftfreq(len(corrected_y), d=x_spacing)

        return abs(fft_x[:middle]), fft_y[:middle]

    def get_fit_functions(self):
        """Giving the available fit functions

        @return list of strings with all available fit functions

        """
        return ['No Fit', 'Sine', 'Cos_FixedPhase', 'Lorentian (neg)' , 'Lorentian (pos)', 'N14',
                'N15', 'Stretched Exponential', 'Exponential', 'XY8']


    def do_fit(self, fit_function, x_data=None, y_data=None,
               fit_granularity_fact=10):
        """Performs the chosen fit on the measured data.

        @param string fit_function: name of the chosen fit function

        @return float array pulsed_fit_x: Array containing the x-values of the fit
        @return float array pulsed_fit_y: Array containing the y-values of the fit
        @return str array pulsed_fit_result: String containing the fit parameters displayed in a nice form
        @return dict param_dict: a dictionary containing the fit result
        """

        # compute x-axis for fit:
        if x_data is None:
            x_data = self.signal_plot_x

        if y_data is None:
            y_data = self.signal_plot_y

        num_fit_points = int(fit_granularity_fact*len(x_data))
        pulsed_fit_x = np.linspace(start=x_data[0], stop=x_data[-1], num=num_fit_points)
        result = None

        # set the keyword arguments, which will be passed to the fit.
        kwargs = {'axis': x_data,
                  'data': y_data,
                  'add_parameters': None}

        param_dict = OrderedDict()

        if fit_function == 'No Fit':
            pulsed_fit_y = np.zeros(len(pulsed_fit_x), dtype=float)

        elif fit_function in ('Sine', 'Cos_FixedPhase'):
            update_dict = {}
            if fit_function == 'Cos_FixedPhase':
                # set some custom defined constraints for this module and for
                # this fit:
                update_dict['phase'] = {'vary': False, 'value': np.pi/2.}
                update_dict['amplitude'] = {'min': 0.0}

                # add to the keywords dictionary
                kwargs['add_parameters'] = update_dict

            result = self._fit_logic.make_sine_fit(**kwargs)
            sine, params = self._fit_logic.make_sine_model()
            pulsed_fit_y = sine.eval(x=pulsed_fit_x, params=result.params)

            param_dict['Contrast'] = {'value': np.abs(2*result.params['amplitude'].value*100),
                                      'error': np.abs(2 * result.params['amplitude'].stderr*100),
                                      'unit' : '%'}
            param_dict['Frequency'] = {'value': result.params['frequency'].value,
                                       'error': result.params['frequency'].stderr,
                                       'unit' : 'Hz'}

            # use proper error propagation formula:
            error_per = 1/(result.params['frequency'].value)**2
            error_per = error_per * result.params['frequency'].stderr

            param_dict['Period'] = {'value': 1/result.params['frequency'].value,
                                    'error': error_per,
                                    'unit' : 's'}
            param_dict['Phase'] = {'value': result.params['phase'].value/np.pi *180,
                                   'error': result.params['phase'].stderr/np.pi *180,
                                   'unit' : '°'}
            param_dict['Offset'] = {'value': result.params['offset'].value,
                                    'error': result.params['offset'].stderr,
                                    'unit' : 'norm. signal'}

        elif fit_function == 'Lorentian (neg)':

            result = self._fit_logic.make_lorentzian_fit(**kwargs)
            lorentzian, params = self._fit_logic.make_lorentzian_model()
            pulsed_fit_y = lorentzian.eval(x=pulsed_fit_x, params=result.params)

            param_dict['Minimum'] = {'value': result.params['center'].value,
                                     'error': result.params['center'].stderr,
                                     'unit' : 's'}
            param_dict['Linewidth'] = {'value': result.params['fwhm'].value,
                                       'error': result.params['fwhm'].stderr,
                                       'unit' : 's'}

            cont = result.params['amplitude'].value
            cont = cont/(-1*np.pi*result.params['sigma'].value*result.params['c'].value)

            # use gaussian error propagation for error calculation:
            cont_err = np.sqrt(
                  (cont / result.params['amplitude'].value * result.params['amplitude'].stderr)**2
                + (cont / result.params['sigma'].value * result.params['sigma'].stderr)**2
                + (cont / result.params['c'].value * result.params['c'].stderr)**2)

            param_dict['Contrast'] = {'value': cont*100,
                                      'error': cont_err*100,
                                      'unit' : '%'}


        elif fit_function == 'Lorentian (pos)':

            result = self._fit_logic.make_lorentzianpeak_fit(**kwargs)
            lorentzian, params = self._fit_logic.make_lorentzian_model()
            pulsed_fit_y = lorentzian.eval(x=pulsed_fit_x, params=result.params)

            param_dict['Maximum'] = {'value': result.params['center'].value,
                                     'error': result.params['center'].stderr,
                                     'unit' : 's'}
            param_dict['Linewidth'] = {'value': result.params['fwhm'].value,
                                       'error': result.params['fwhm'].stderr,
                                       'unit' : 's'}

            cont = result.params['amplitude'].value
            cont = cont/(-1*np.pi*result.params['sigma'].value*result.params['c'].value)
            param_dict['Contrast'] = {'value': cont*100,
                                      'unit' : '%'}

        elif fit_function == 'N14':

            result = self._fit_logic.make_N14_fit(**kwargs)
            fitted_function, params = self._fit_logic.make_multiplelorentzian_model(no_of_lor=3)
            pulsed_fit_y = fitted_function.eval(x=pulsed_fit_x, params=result.params)

            param_dict['Freq. 0'] = {'value': result.params['lorentz0_center'].value,
                                     'error': result.params['lorentz0_center'].stderr,
                                     'unit' : 'Hz'}
            param_dict['Freq. 1'] = {'value': result.params['lorentz1_center'].value,
                                     'error': result.params['lorentz1_center'].stderr,
                                     'unit' : 'Hz'}
            param_dict['Freq. 2'] = {'value': result.params['lorentz2_center'].value,
                                     'error': result.params['lorentz2_center'].stderr,
                                     'unit' : 'Hz'}

            cont0 = result.params['lorentz0_amplitude'].value
            cont0 = cont0/(-1*np.pi*result.params['lorentz0_sigma'].value*result.params['c'].value)

            # use gaussian error propagation for error calculation:
            cont0_err = np.sqrt(
                  (cont0 / result.params['lorentz0_amplitude'].value * result.params['lorentz0_amplitude'].stderr) ** 2
                + (cont0 / result.params['lorentz0_sigma'].value * result.params['lorentz0_sigma'].stderr) ** 2
                + (cont0 / result.params['c'].value * result.params['c'].stderr) ** 2)

            param_dict['Contrast 0'] = {'value': cont0*100,
                                        'error': cont0_err*100,
                                        'unit' : '%'}

            cont1 = result.params['lorentz1_amplitude'].value
            cont1 = cont1/(-1*np.pi*result.params['lorentz1_sigma'].value*result.params['c'].value)

            # use gaussian error propagation for error calculation:
            cont1_err = np.sqrt(
                  (cont1 / result.params['lorentz1_amplitude'].value * result.params['lorentz1_amplitude'].stderr) ** 2
                + (cont1 / result.params['lorentz1_sigma'].value * result.params['lorentz1_sigma'].stderr) ** 2
                + (cont1 / result.params['c'].value * result.params['c'].stderr) ** 2)

            param_dict['Contrast 1'] = {'value': cont1*100,
                                        'error': cont1_err*100,
                                        'unit' : '%'}

            cont2 = result.params['lorentz2_amplitude'].value
            cont2 = cont2/(-1*np.pi*result.params['lorentz2_sigma'].value*result.params['c'].value)

            # use gaussian error propagation for error calculation:
            cont2_err = np.sqrt(
                  (cont2 / result.params['lorentz2_amplitude'].value * result.params['lorentz2_amplitude'].stderr) ** 2
                + (cont2 / result.params['lorentz2_sigma'].value * result.params['lorentz2_sigma'].stderr) ** 2
                + (cont2 / result.params['c'].value * result.params['c'].stderr) ** 2)

            param_dict['Contrast 2'] = {'value': cont2*100,
                                        'error': cont2_err*100,
                                        'unit' : '%'}

        elif fit_function =='N15':

            result = self._fit_logic.make_N15_fit(**kwargs)
            fitted_function, params = self._fit_logic.make_multiplelorentzian_model(no_of_lor=2)
            pulsed_fit_y = fitted_function.eval(x=pulsed_fit_x, params=result.params)

            param_dict['Freq. 0'] = {'value': result.params['lorentz0_center'].value,
                                     'error': result.params['lorentz0_center'].stderr,
                                     'unit' : 'Hz'}
            param_dict['Freq. 1'] = {'value': result.params['lorentz1_center'].value,
                                     'error': result.params['lorentz1_center'].stderr,
                                     'unit' : 'Hz'}

            cont0 = result.params['lorentz0_amplitude'].value
            cont0 = cont0/(-1*np.pi*result.params['lorentz0_sigma'].value*result.params['c'].value)

            # use gaussian error propagation for error calculation:
            cont0_err = np.sqrt(
                  (cont0 / result.params['lorentz0_amplitude'].value * result.params['lorentz0_amplitude'].stderr) ** 2
                + (cont0 / result.params['lorentz0_sigma'].value * result.params['lorentz0_sigma'].stderr) ** 2
                + (cont0 / result.params['c'].value * result.params['c'].stderr) ** 2)

            param_dict['Contrast 0'] = {'value': cont0*100,
                                        'error': cont0_err*100,
                                        'unit' : '%'}

            cont1 = result.params['lorentz1_amplitude'].value
            cont1 = cont1/(-1*np.pi*result.params['lorentz1_sigma'].value*result.params['c'].value)

            # use gaussian error propagation for error calculation:
            cont1_err = np.sqrt(
                  (cont1 / result.params['lorentz1_amplitude'].value * result.params['lorentz1_amplitude'].stderr) ** 2
                + (cont1 / result.params['lorentz1_sigma'].value * result.params['lorentz1_sigma'].stderr) ** 2
                + (cont1 / result.params['c'].value * result.params['c'].stderr) ** 2)

            param_dict['Contrast 1'] = {'value': cont1*100,
                                        'error': cont1_err*100,
                                        'unit' : '%'}

        elif fit_function =='Stretched Exponential':
            self.log.warning('Stretched Exponential not yet implemented.')
            pulsed_fit_x = []
            pulsed_fit_y = []

        elif fit_function =='Exponential':
            self.log.warning('Exponential not yet implemented.')
            pulsed_fit_x = []
            pulsed_fit_y = []

        elif fit_function =='XY8':
            self.log.warning('XY8 not yet implemented')
            pulsed_fit_x = []
            pulsed_fit_y = []
        else:
            self.log.warning('The Fit Function "{0}" is not implemented to '
                    'be used in the Pulsed Measurement Logic. Correct that! '
                    'Fit Call will be skipped and Fit Function will be set '
                    'to "No Fit".'.format(fit_function))
            pulsed_fit_x = []
            pulsed_fit_y = []

        self.signal_plot_x_fit = pulsed_fit_x
        self.signal_plot_y_fit = pulsed_fit_y

        self.sigFitUpdated.emit(fit_function, self.signal_plot_x_fit, self.signal_plot_y_fit,
                                param_dict, result)

        return pulsed_fit_x, pulsed_fit_y, param_dict, result<|MERGE_RESOLUTION|>--- conflicted
+++ resolved
@@ -46,23 +46,14 @@
             }
     _out = {'pulsedmeasurementlogic': 'PulsedMeasurementLogic'}
 
-    sigSignalDataUpdated = QtCore.Signal(np.ndarray, np.ndarray, np.ndarray, np.ndarray, np.ndarray)
-    sigLaserDataUpdated = QtCore.Signal(np.ndarray, np.ndarray)
-    sigLaserToShowUpdated = QtCore.Signal(int, bool)
-    sigElapsedTimeUpdated = QtCore.Signal(float, str)
-    sigFitUpdated = QtCore.Signal(str, np.ndarray, np.ndarray, dict, object)
-    sigMeasurementRunningUpdated = QtCore.Signal(bool, bool)
-    sigPulserRunningUpdated = QtCore.Signal(bool)
-    sigFastCounterSettingsUpdated = QtCore.Signal(float, float)
-    sigPulseSequenceSettingsUpdated = QtCore.Signal(np.ndarray, int, float, list, bool, float)
-    sigPulseGeneratorSettingsUpdated = QtCore.Signal(float, str, dict, bool)
-    sigUploadedAssetsUpdated = QtCore.Signal(list)
-    sigLoadedAssetUpdated = QtCore.Signal(str)
-    sigExtMicrowaveSettingsUpdated = QtCore.Signal(float, float, bool)
-    sigExtMicrowaveRunningUpdated = QtCore.Signal(bool)
-    sigTimerIntervalUpdated = QtCore.Signal(float)
-    sigAnalysisWindowsUpdated = QtCore.Signal(int, int, int, int)
-    sigAnalysisMethodUpdated = QtCore.Signal(float)
+    signal_time_updated = QtCore.Signal()
+    sigSinglePulsesUpdated = QtCore.Signal()
+    sigPulseAnalysisUpdated = QtCore.Signal()
+    sigMeasuringErrorUpdated = QtCore.Signal()
+    sigLoadedAssetUpdated = QtCore.Signal()
+    sigUploadAssetComplete = QtCore.Signal()
+    sigLoadAssetComplete = QtCore.Signal()
+    sigFitUpdated = QtCore.Signal()
 
     def __init__(self, config, **kwargs):
         super().__init__(config=config, **kwargs)
@@ -82,21 +73,18 @@
         self.fast_counter_status = None     # 0=unconfigured, 1=idle, 2=running, 3=paused, -1=error
         self.fast_counter_gated = None      # gated=True, ungated=False
         self.fast_counter_binwidth = 1e-9   # in seconds
-        self.fast_counter_record_length = 3.e-6     # in seconds
 
         # parameters of the currently running sequence
-        self.measurement_ticks_list = np.array(range(50), dtype=float)
-        self.laser_ignore_list = []
+        self.measurement_ticks_list = np.array(range(50))
         self.number_of_lasers = 50
         self.sequence_length_s = 100e-6
+        self.laser_length_s = 3.e-6
         self.loaded_asset_name = None
         self.alternating = False
 
         # Pulse generator parameters
         self.current_channel_config_name = None
         self.sample_rate = 25e9
-        self.analogue_amplitude = None
-        self.interleave_on = False
 
         # setup parameters
         self.laser_trigger_delay_s = 0.7e-6
@@ -109,6 +97,7 @@
         self.start_time = 0
         self.elapsed_time = 0
         self.elapsed_time_str = '00:00:00:00'
+        self.elapsed_sweeps = 0
 
         # analyze windows for laser pulses
         self.signal_start_bin = 5
@@ -118,6 +107,8 @@
 
         # pulse extraction parameters
         self.conv_std_dev = 10
+        self.conv_std_dev_range_min = 1
+        self.conv_std_dev_range_max = 500
 
         # threading
         self.threadlock = Mutex()
@@ -128,20 +119,18 @@
         self.signal_plot_y2 = None
         self.measuring_error_plot_x = None
         self.measuring_error_plot_y = None
-        self.measuring_error_plot_y2 = None
         self.laser_plot_x = None
         self.laser_plot_y = None
 
         # raw data
         self.laser_data = np.zeros((10, 20))
         self.raw_data = np.zeros((10, 20))
-        self.show_raw_data = False
-        self.show_laser_index = 0
+        self.raw_laser_pulse = False
 
         # for fit:
         self._fit_param = {}
-        self.signal_plot_x_fit = np.arange(10, dtype=float)
-        self.signal_plot_y_fit = np.zeros(len(self.signal_plot_x_fit), dtype=float)
+        self.signal_plot_x_fit = None
+        self.signal_plot_y_fit = None
 
     def on_activate(self, e):
         """ Initialisation performed during activation of the module.
@@ -178,8 +167,8 @@
             self.conv_std_dev = self._statusVariables['conv_std_dev']
         if 'laser_trigger_delay_s' in self._statusVariables:
             self.laser_trigger_delay_s = self._statusVariables['laser_trigger_delay_s']
-        if 'fast_counter_record_length' in self._statusVariables:
-            self.fast_counter_record_length = self._statusVariables['fast_counter_record_length']
+        if 'laser_length_s' in self._statusVariables:
+            self.laser_length_s = self._statusVariables['laser_length_s']
         if 'sequence_length_s' in self._statusVariables:
             self.sequence_length_s = self._statusVariables['sequence_length_s']
         if 'measurement_ticks_list' in self._statusVariables:
@@ -196,51 +185,36 @@
             self.current_channel_config_name = self._statusVariables['current_channel_config_name']
         if 'sample_rate' in self._statusVariables:
             self.sample_rate = self._statusVariables['sample_rate']
-        if 'analogue_amplitude' in self._statusVariables:
-            self.analogue_amplitude = self._statusVariables['analogue_amplitude']
-        if 'interleave_on' in self._statusVariables:
-            self.interleave_on = self._statusVariables['interleave_on']
         if 'timer_interval' in self._statusVariables:
             self.timer_interval = self._statusVariables['timer_interval']
         if 'alternating' in self._statusVariables:
             self.alternating = self._statusVariables['alternating']
-        if 'show_raw_data' in self._statusVariables:
-            self.show_raw_data = self._statusVariables['show_raw_data']
-        if 'show_laser_index' in self._statusVariables:
-            self.show_laser_index = self._statusVariables['show_laser_index']
 
         # Check and configure pulse generator
-        self.pulse_generator_off()
-        self.loaded_asset_name = self._pulse_generator_device.get_loaded_asset()
         avail_activation_configs = self.get_pulser_constraints()['activation_config']
+        if self.get_sample_rate() != self.sample_rate:
+            self.sample_rate = self.set_sample_rate(self.sample_rate)
         if self.current_channel_config_name not in avail_activation_configs:
             self.current_channel_config_name = list(avail_activation_configs)[0]
-        if self.analogue_amplitude is None:
-            self.analogue_amplitude, dummy = self._pulse_generator_device.get_analog_level()
-        if self.interleave_on is None:
-            self.interleave_on = self._pulse_generator_device.get_interleave()
-        # FIXME: Analog level and interleave
-        self.set_pulse_generator_settings(self.sample_rate, self.current_channel_config_name,
-                                          self.analogue_amplitude, self.interleave_on)
+        self.set_activation_config(self.current_channel_config_name)
+        self.loaded_asset_name = self._pulse_generator_device.get_loaded_asset()
 
         # Check and configure fast counter
         self.fast_counter_gated = self._fast_counter_device.is_gated()
         binning_constraints = self.get_fastcounter_constraints()['hardware_binwidth_list']
         if self.fast_counter_binwidth not in binning_constraints:
             self.fast_counter_binwidth = binning_constraints[0]
-        if self.fast_counter_record_length is None or self.fast_counter_record_length <= 0:
-            self.fast_counter_record_length = 3e-6
         self.configure_fast_counter()
-        self.fast_counter_off()
 
         # Check and configure external microwave
         if self.use_ext_microwave:
-            self.microwave_on_off(False)
-            self.set_microwave_params(self.microwave_freq, self.microwave_power,
-                                      self.use_ext_microwave)
+            self.microwave_off()
+            self.set_microwave_params(self.microwave_freq, self.microwave_power)
 
         # initialize arrays for the plot data
-        self._initialize_plots()
+        self._initialize_signal_plot()
+        self._initialize_laser_plot()
+        self._initialize_measuring_error_plot()
 
 
     def on_deactivate(self, e):
@@ -261,7 +235,7 @@
         self._statusVariables['number_of_lasers'] = self.number_of_lasers
         self._statusVariables['conv_std_dev'] = self.conv_std_dev
         self._statusVariables['laser_trigger_delay_s'] = self.laser_trigger_delay_s
-        self._statusVariables['fast_counter_record_length'] = self.fast_counter_record_length
+        self._statusVariables['laser_length_s'] = self.laser_length_s
         self._statusVariables['sequence_length_s'] = self.sequence_length_s
         self._statusVariables['measurement_ticks_list'] = list(self.measurement_ticks_list)
         self._statusVariables['fast_counter_binwidth'] = self.fast_counter_binwidth
@@ -270,118 +244,55 @@
         self._statusVariables['use_ext_microwave'] = self.use_ext_microwave
         self._statusVariables['current_channel_config_name'] = self.current_channel_config_name
         self._statusVariables['sample_rate'] = self.sample_rate
-        self._statusVariables['analogue_amplitude'] = self.analogue_amplitude
-        self._statusVariables['interleave_on'] = self.interleave_on
         self._statusVariables['timer_interval'] = self.timer_interval
         self._statusVariables['alternating'] = self.alternating
-        self._statusVariables['show_raw_data'] = self.show_raw_data
-        self._statusVariables['show_laser_index'] = self.show_laser_index
-
-    def request_init_values(self):
-        """
-
-        @return:
-        """
-        self.sigMeasurementRunningUpdated.emit(False, False)
-        self.sigPulserRunningUpdated.emit(False)
-        self.sigExtMicrowaveRunningUpdated.emit(False)
-        self.sigFastCounterSettingsUpdated.emit(self.fast_counter_binwidth,
-                                                self.fast_counter_record_length)
-        self.sigPulseSequenceSettingsUpdated.emit(self.measurement_ticks_list,
-                                                  self.number_of_lasers, self.sequence_length_s,
-                                                  self.laser_ignore_list, self.alternating,
-                                                  self.laser_trigger_delay_s)
-        self.sigPulseGeneratorSettingsUpdated.emit(self.sample_rate,
-                                                   self.current_channel_config_name,
-                                                   self.analogue_amplitude, self.interleave_on)
-        self.sigExtMicrowaveSettingsUpdated.emit(self.microwave_freq, self.microwave_power,
-                                                 self.use_ext_microwave)
-        self.sigLaserToShowUpdated.emit(self.show_laser_index, self.show_raw_data)
-        self.sigElapsedTimeUpdated.emit(self.elapsed_time, self.elapsed_time_str)
-        self.sigTimerIntervalUpdated.emit(self.timer_interval)
-        self.sigAnalysisWindowsUpdated.emit(self.signal_start_bin, self.signal_width_bin,
-                                            self.norm_start_bin, self.norm_width_bin)
-        self.sigLoadedAssetUpdated.emit(self.loaded_asset_name)
-        self.sigUploadedAssetsUpdated.emit(self._pulse_generator_device.get_uploaded_asset_names())
-        self.sigSignalDataUpdated.emit(self.signal_plot_x, self.signal_plot_y, self.signal_plot_y2, self.measuring_error_plot_y, self.measuring_error_plot_y2)
-        self.sigFitUpdated.emit('No Fit', self.signal_plot_x_fit, self.signal_plot_y_fit, {}, {})
-        self.sigLaserDataUpdated.emit(self.laser_plot_x, self.laser_plot_y)
-        return
 
     ############################################################################
     # Fast counter control methods
     ############################################################################
+    def update_fast_counter_status(self):
+        """ Captures the fast counter status and update the corresponding class variables
+        """
+        self.fast_counter_status = self._fast_counter_device.get_status()
+        return
+
     def configure_fast_counter(self):
         """ Configure the fast counter and updates the actually set values in
             the class variables.
         """
         if self.fast_counter_gated:
+            record_length_s = self.laser_trigger_delay_s + self.laser_length_s
             number_of_gates = self.number_of_lasers
         else:
+            record_length_s = self.laser_trigger_delay_s + self.sequence_length_s
             number_of_gates = 0
 
-        actual_binwidth_s, actual_recordlength_s, actual_numofgates = self._fast_counter_device.configure(self.fast_counter_binwidth , self.fast_counter_record_length, number_of_gates)
+        actual_binwidth_s, actual_recordlength_s, actual_numofgates = self._fast_counter_device.configure(self.fast_counter_binwidth , record_length_s, number_of_gates)
 
         # use the actual parameters returned by the hardware
         self.fast_counter_binwidth = actual_binwidth_s
-        self.fast_counter_record_length = actual_recordlength_s
-        # update fast counter status variable
-        self.fast_counter_status = self._fast_counter_device.get_status()
-        return actual_binwidth_s, actual_recordlength_s, actual_numofgates
-
-    def set_fast_counter_settings(self, bin_width_s, record_length_s):
-        """
-
-        @param bin_width_s:
-        @param record_length_s:
-        @return:
-        """
-        # get hardware constraints
-        fc_constraints = self.get_fastcounter_constraints()
-        # check and set bin width
-        self.fast_counter_binwidth = bin_width_s
-        # check and set record length
-        self.fast_counter_record_length = record_length_s
-        self.fast_counter_binwidth, self.fast_counter_record_length, num_of_gates = self.configure_fast_counter()
-        # if self.fast_counter_gated:
-        #    self.number_of_lasers = num_of_gates
-        # emit update signal for master (GUI or other logic module)
-        self.sigFastCounterSettingsUpdated.emit(self.fast_counter_binwidth,
-                                                self.fast_counter_record_length)
-        return self.fast_counter_binwidth, self.fast_counter_record_length
-
-    def set_pulse_sequence_properties(self, measurement_ticks_list, number_of_lasers,
-                                      sequence_length_s, laser_ignore_list, is_alternating,
-                                      laser_trigger_delay_s):
-
-        if is_alternating and len(measurement_ticks_list) != (
-            number_of_lasers - len(laser_ignore_list)) / 2:
-            self.log.warning('Number of measurement ticks ({0}) does not match the number of laser '
-                             'pulses to analyze ({1}).'
-                             ''.format(len(measurement_ticks_list),
-                                       (number_of_lasers - len(laser_ignore_list))/2))
-        elif not is_alternating and len(measurement_ticks_list) != (
-        number_of_lasers - len(laser_ignore_list)):
-            self.log.warning('Number of measurement ticks ({0}) does not match the number of laser '
-                             'pulses to analyze ({1}).'
-                             ''.format(len(measurement_ticks_list),
-                                       number_of_lasers - len(laser_ignore_list)))
-        self.measurement_ticks_list = measurement_ticks_list
-        self.number_of_lasers = number_of_lasers
-        self.sequence_length_s = sequence_length_s
-        self.laser_ignore_list = laser_ignore_list
-        self.alternating = is_alternating
+        self.update_fast_counter_status()
+        return
+
+    def set_fc_binning(self, fc_binning):
+        """ If the FC binning has be changed in the GUI, inform analysis
+
+        @param float fc_binning: Binning of fast counter in s
+
+        """
+        self.fast_counter_binwidth = fc_binning
+        self.configure_fast_counter()
+        return
+
+    def set_laser_trigger_delay(self, laser_trigger_delay_s):
+        """
+        Sets the delay between the laser trigger going high and the actual optical laser output
+        rising.
+        @param laser_trigger_delay_s: float, The delay to set in seconds
+        """
         self.laser_trigger_delay_s = laser_trigger_delay_s
-        if self.fast_counter_gated:
-            self.set_fast_counter_settings(self.fast_counter_binwidth,
-                                           self.fast_counter_record_length)
-        # emit update signal for master (GUI or other logic module)
-        self.sigPulseSequenceSettingsUpdated.emit(self.measurement_ticks_list,
-                                                  self.number_of_lasers, self.sequence_length_s,
-                                                  self.laser_ignore_list, self.alternating,
-                                                  self.laser_trigger_delay_s)
-        return self.measurement_ticks_list, self.number_of_lasers, self.sequence_length_s, \
-               self.laser_ignore_list, self.alternating, self.laser_trigger_delay_s
+        self.configure_fast_counter()
+        return
 
     def get_fastcounter_constraints(self):
         """ Request the constrains from the hardware, in order to pass them
@@ -397,7 +308,7 @@
         @return int: error code (0:OK, -1:error)
         """
         error_code = self._fast_counter_device.start_measure()
-        self.fast_counter_status = self._fast_counter_device.get_status()
+        self.update_fast_counter_status()
         return error_code
 
     def fast_counter_off(self):
@@ -406,7 +317,7 @@
         @return int: error code (0:OK, -1:error)
         """
         error_code = self._fast_counter_device.stop_measure()
-        self.fast_counter_status = self._fast_counter_device.get_status()
+        self.update_fast_counter_status()
         return error_code
 
     def fast_counter_pause(self):
@@ -415,7 +326,7 @@
         @return int: error code (0:OK, -1:error)
         """
         error_code = self._fast_counter_device.pause_measure()
-        self.fast_counter_status = self._fast_counter_device.get_status()
+        self.update_fast_counter_status()
         return error_code
 
     def fast_counter_continue(self):
@@ -424,7 +335,7 @@
         @return int: error code (0:OK, -1:error)
         """
         error_code = self._fast_counter_device.continue_measure()
-        self.fast_counter_status = self._fast_counter_device.get_status()
+        self.update_fast_counter_status()
         return error_code
     ############################################################################
 
@@ -434,14 +345,14 @@
     ############################################################################
     def pulse_generator_on(self):
         """Switching on the pulse generator. """
+
         err = self._pulse_generator_device.pulser_on()
-        self.sigPulserRunningUpdated.emit(True)
         return err
 
     def pulse_generator_off(self):
         """Switching off the pulse generator. """
+
         err = self._pulse_generator_device.pulser_off()
-        self.sigPulserRunningUpdated.emit(False)
         return err
 
     def get_pulser_constraints(self):
@@ -451,63 +362,46 @@
         """
         return self._pulse_generator_device.get_constraints()
 
-    def set_pulse_generator_settings(self, sample_rate_Hz, activation_config_name, amplitude_dict, use_interleave=None):
-        """
-
-        @param sample_rate_Hz:
-        @param activation_config_name:
-        @param amplitude_dict:
-        @param use_interleave:
-        @return:
-        """
-        # get hardware constraints
-        pulser_constraints = self.get_pulser_constraints()
-        # check and set sample rate
-        samplerate_constr = pulser_constraints['sample_rate']
-        if sample_rate_Hz > samplerate_constr['max'] or sample_rate_Hz < samplerate_constr['min']:
-            self.log.error('Desired sample rate of {0:.0e} Hz not within pulse generator '
-                           'constraints. Setting {1:.0e} Hz instead.'
-                           ''.format(sample_rate_Hz, samplerate_constr['max']))
-            sample_rate_Hz = samplerate_constr['max']
-        self.sample_rate = self._pulse_generator_device.set_sample_rate(sample_rate_Hz)
-        # check and set activation_config
-        config_constr = pulser_constraints['activation_config']
-        if activation_config_name not in config_constr:
-            new_config_name = list(config_constr.keys())[0]
-            self.log.error('Desired activation config "{0}" is no part of the pulse generator '
-                           'constraints. Using "{1}" instead.'
-                           ''.format(activation_config_name, new_config_name))
-            activation_config_name = new_config_name
-        activation_config = config_constr[activation_config_name]
+    def set_sample_rate(self, freq_Hz):
+        """
+        Sets the sampling frequency of the pulse generator device in Hz.
+        """
+        actual_sample_rate = self._pulse_generator_device.set_sample_rate(freq_Hz)
+        return actual_sample_rate
+
+    def get_sample_rate(self):
+        """
+        Gets the sampling frequency from the pulse generator device in Hz.
+        """
+        sample_rate = self._pulse_generator_device.get_sample_rate()
+        return sample_rate
+
+    def set_activation_config(self, activation_config_name):
+        """
+        Set a new channel config in the logic and activate the proper channels in the pulse
+        generator device.
+
+        @param activation_config: strings representing the channels config as described in the
+        constraint dictionary of the hardware.
+        @return: error code (0: OK, -1: error)
+        """
+        avail_activation_configs = self.get_pulser_constraints()['activation_config']
+        if activation_config_name not in avail_activation_configs:
+            self.log.error('Chosen activation_config "{0}" is not available '
+                    'in the pulser constraints. Please select one of the '
+                    'following activation_configs:\n{1}'.format(
+                        activation_config_name,
+                        list(avail_activation_configs)))
+            return -1
+        config_to_set = avail_activation_configs[activation_config_name]
         channel_activation = self.get_active_channels()
         for chnl in channel_activation:
-            if chnl in activation_config:
+            if chnl in config_to_set:
                 channel_activation[chnl] = True
             else:
                 channel_activation[chnl] = False
-        self._pulse_generator_device.set_active_channels(channel_activation)
+        err = self.set_active_channels(channel_activation)
         self.current_channel_config_name = activation_config_name
-<<<<<<< HEAD
-        # check and set analogue amplitude dict
-        amplitude_constr = pulser_constraints['a_ch_amplitude']
-        for chnl in amplitude_dict:
-            if amplitude_dict[chnl] > amplitude_constr['max'] or amplitude_dict[chnl] < amplitude_constr['min']:
-                self.log.error('Desired analogue voltage of {0} V for channel "{1}" is not within '
-                               'pulse generator constraints. Using min voltage {2} V instead to '
-                               'avoid damage.'
-                               ''.format(amplitude_dict[chnl], chnl, amplitude_constr['min']))
-                amplitude_dict[chnl] = amplitude_constr['min']
-        self._pulse_generator_device.set_analog_level(amplitude=amplitude_dict)
-        self.analogue_amplitude = amplitude_dict
-        # check and set interleave
-        if use_interleave is not None:
-            self.interleave_on = self._pulse_generator_device.set_interleave(use_interleave)
-        # emit update signal for master (GUI or other logic module)
-        self.sigPulseGeneratorSettingsUpdated.emit(self.sample_rate,
-                                                   self.current_channel_config_name,
-                                                   self.analogue_amplitude, self.interleave_on)
-        return self.sample_rate, self.current_channel_config_name, self.analogue_amplitude, self.interleave_on
-=======
         return err
 
     def set_active_channels(self, ch=None):
@@ -530,7 +424,6 @@
             ch = {}
         self._pulse_generator_device.set_active_channels(ch)
         return 0
->>>>>>> 99bc9f2f
 
     def get_active_channels(self):
         """ Get the currently active channels from the pulse generator hardware.
@@ -546,10 +439,8 @@
 
     def clear_pulser(self):
         """ Delete all loaded files in the device's current memory. """
-        self.pulse_generator_off()
         err = self._pulse_generator_device.clear_all()
         self.loaded_asset_name = None
-        self.sigLoadedAssetUpdated.emit(self.loaded_asset_name)
         return err
 
     def get_interleave(self):
@@ -558,6 +449,14 @@
         @return bool, state of the interleave, True=Interleave On, False=OFF
         """
         return self._pulse_generator_device.get_interleave()
+
+    def set_interleave(self, interleave_state=False):
+        """ Set the interleave state.
+
+        @param bool interleave_state: If nothing passed, interleave will be switched off.
+        """
+        err = self._pulse_generator_device.set_interleave(interleave_state)
+        return err
 
     def upload_asset(self, asset_name):
         """ Upload an already sampled Ensemble or Sequence object to the device.
@@ -566,8 +465,7 @@
         @param asset_name: string, name of the ensemble/sequence to upload
         """
         err = self._pulse_generator_device.upload_asset(asset_name)
-        uploaded_assets = self._pulse_generator_device.get_uploaded_asset_names()
-        self.sigUploadedAssetsUpdated.emit(uploaded_assets)
+        self.sigUploadAssetComplete.emit()
         return err
 
     def upload_sequence(self, seq_name):
@@ -575,14 +473,14 @@
 
         @param str seq_name: name of the sequence to be uploaded
         """
+
         current_sequence = self.get_pulse_sequence(seq_name)
 
         for ensemble_name in current_sequence.get_sampled_ensembles():
             self._pulse_generator_device.upload_asset(ensemble_name)
-        err = self._pulse_generator_device.upload_asset(seq_name)
-        uploaded_assets = self._pulse_generator_device.get_uploaded_asset_names()
-        self.sigUploadedAssetsUpdated.emit(uploaded_assets)
-        return err
+
+        self._pulse_generator_device.upload_asset(seq_name)
+        self.sigUploadAssetComplete.emit()
 
     def has_sequence_mode(self):
         """ Retrieve from the hardware, whether sequence mode is present or not.
@@ -608,18 +506,13 @@
 
         @return int: error code (0:OK, -1:error)
         """
-<<<<<<< HEAD
-        # stop the pulser hardware output if it is running
-        self.pulse_generator_off()
-=======
         if load_dict is None:
             load_dict = {}
->>>>>>> 99bc9f2f
         # load asset in channels
         err = self._pulse_generator_device.load_asset(asset_name, load_dict)
         # set the loaded_asset_name variable.
         self.loaded_asset_name = self._pulse_generator_device.get_loaded_asset()
-        self.sigLoadedAssetUpdated.emit(self.loaded_asset_name)
+        self.sigLoadAssetComplete.emit()
         return err
 
     ############################################################################
@@ -627,31 +520,18 @@
     ############################################################################
     # External microwave control methods
     ############################################################################
-    def microwave_on_off(self, switch_on):
-        """
-
-        @param switch_on:
-        @return:
-        """
-        if switch_on:
-            self._mycrowave_source_device.on()
-            self.sigExtMicrowaveRunningUpdated.emit(True)
-        else:
-            self._mycrowave_source_device.off()
-            self.sigExtMicrowaveRunningUpdated.emit(False)
-        return
-
-    def set_microwave_params(self, frequency=None, power=None, use_ext_mw=None):
-        if frequency is not None:
-            self.microwave_freq = frequency
-        if power is not None:
-            self.microwave_power = power
-        if use_ext_mw is not None:
-            self.use_ext_microwave = use_ext_mw
-        if self.use_ext_microwave:
-            self._mycrowave_source_device.set_cw(freq=frequency, power=power)
-        self.sigExtMicrowaveSettingsUpdated.emit(self.microwave_freq, self.microwave_power,
-                                                 self.use_ext_microwave)
+    def microwave_on(self):
+        self._mycrowave_source_device.on()
+        return
+
+    def microwave_off(self):
+        self._mycrowave_source_device.off()
+        return
+
+    def set_microwave_params(self, frequency=None, power=None):
+        self._mycrowave_source_device.set_cw(freq=frequency, power=power)
+        self.microwave_freq = frequency
+        self.microwave_power = power
         return
 
     ############################################################################
@@ -662,23 +542,18 @@
         #FIXME: Describe the idea of how the measurement is intended to be run
         #       and how the used thread principle was used in this method (or
         #       will be use in another method).
-        self.sigMeasurementRunningUpdated.emit(True, False)
+
         with self.threadlock:
             if self.getState() == 'idle':
-<<<<<<< HEAD
-                self.lock()
                 self.elapsed_time = 0.0
-                self.elapsed_time_str = '00:00:00:00'
-                self.sigElapsedTimeUpdated.emit(self.elapsed_time, self.elapsed_time_str)
-=======
-                self.elapsed_time = 0.0
->>>>>>> 99bc9f2f
                 # initialize plots
-                self._initialize_plots()
+                self._initialize_signal_plot()
+                self._initialize_laser_plot()
+                self._initialize_measuring_error_plot()
 
                 # start microwave generator
                 if self.use_ext_microwave:
-                    self.microwave_on_off(True)
+                    self.microwave_on()
 
                 # start fast counter
                 self.fast_counter_on()
@@ -691,10 +566,7 @@
                 self.analysis_timer.setInterval(int(1000. * self.timer_interval))
                 self.analysis_timer.timeout.connect(self._pulsed_analysis_loop, QtCore.Qt.QueuedConnection)
 
-<<<<<<< HEAD
-=======
                 self.lock()
->>>>>>> 99bc9f2f
                 self.start_time = time.time()
                 self.analysis_timer.start()
         return
@@ -712,29 +584,20 @@
             conv_std_dev = self.conv_std_dev
 
             # analyze pulses and get data points for signal plot
-            tmp_signal, self.laser_data, self.raw_data, tmp_error = self._pulse_analysis_logic._analyze_data(norm_start,
+            tmp_signal,self.laser_data,self.raw_data,tmp_error = self._pulse_analysis_logic._analyze_data(norm_start,
                                                                                                           norm_end,
                                                                                                           sig_start,
                                                                                                           sig_end,
                                                                                                           self.number_of_lasers,
                                                                                                           conv_std_dev)
-            if len(self.laser_ignore_list) > 0:
-                ignore_indices = self.laser_ignore_list
-                if -1 in ignore_indices:
-                    ignore_indices[ignore_indices.index(-1)] = len(ignore_indices) - 1
-                tmp_signal = np.delete(tmp_signal, ignore_indices)
-                tmp_error = np.delete(tmp_error, ignore_indices)
+
             if self.alternating:
                 self.signal_plot_y = tmp_signal[::2]
                 self.signal_plot_y2 = tmp_signal[1::2]
-                self.measuring_error_plot_y = tmp_error[::2]
-                self.measuring_error_plot_y2 = tmp_error[1::2]
+                self.measuring_error = tmp_error[::2]
             else:
                 self.signal_plot_y = tmp_signal
-                self.measuring_error_plot_y = tmp_error
-
-            # set laser to show
-            self.set_laser_to_show(self.show_laser_index, self.show_raw_data)
+                self.measuring_error = tmp_error
 
             # recalculate time
             self.elapsed_time = time.time() - self.start_time
@@ -743,64 +606,65 @@
             self.elapsed_time_str += str(int(self.elapsed_time)//3600).zfill(2) + ':' # hours
             self.elapsed_time_str += str(int(self.elapsed_time)//60).zfill(2) + ':' # minutes
             self.elapsed_time_str += str(int(self.elapsed_time) % 60).zfill(2) # seconds
+            # has to be changed. just for testing purposes
 
             # emit signals
-            self.sigElapsedTimeUpdated.emit(self.elapsed_time, self.elapsed_time_str)
-            self.sigSignalDataUpdated.emit(self.signal_plot_x, self.signal_plot_y,
-                                           self.signal_plot_y2, self.measuring_error_plot_y,
-                                          self.measuring_error_plot_y2)
+            self.sigSinglePulsesUpdated.emit()
+            self.sigPulseAnalysisUpdated.emit()
+            self.sigMeasuringErrorUpdated.emit()
+            self.signal_time_updated.emit()
             return
 
-    def set_laser_to_show(self, laser_index, show_raw_data):
-        """
-
-        @param laser_index:
-        @param show_raw_data:
-        @return:
-        """
-        self.show_raw_data = show_raw_data
-        self.show_laser_index = laser_index
-        if show_raw_data:
+    def get_laserpulse(self, laser_num=0):
+        """ Get the laserpulse with the appropriate number.
+
+        @param int num: number of laserpulse, to be displayed, if zero is passed
+                        then the sum off all laserpulses is calculated.
+        @return: tuple of 1D arrays, first one is x data, second is y data of
+                                     currently selected laser.
+        """
+
+        if self.raw_laser_pulse:
+
             if self.fast_counter_gated:
-                if laser_index > 0:
-                    self.laser_plot_y = self.raw_data[laser_index - 1]
+                if laser_num > 0:
+                    self.laser_plot_y = self.raw_data[laser_num-1]
                 else:
-                    self.laser_plot_y = np.sum(self.raw_data, 0)
+                    self.laser_plot_y = np.sum(self.raw_data,0)
             else:
                 self.laser_plot_y = self.raw_data
+
         else:
-            if laser_index > 0:
-                self.laser_plot_y = self.laser_data[laser_index - 1]
+            # set laser plot
+            if laser_num > 0:
+                self.laser_plot_y = self.laser_data[laser_num-1]
             else:
-                self.laser_plot_y = np.sum(self.laser_data, 0)
-
-        self.laser_plot_x = np.arange(1, len(self.laser_plot_y) + 1)
-
-        self.sigLaserToShowUpdated.emit(self.show_laser_index, self.show_raw_data)
-        self.sigLaserDataUpdated.emit(self.laser_plot_x, self.laser_plot_y)
+                self.laser_plot_y = np.sum(self.laser_data,0)
+
+        self.laser_plot_x = np.arange(1, len(self.laser_plot_y)+1)
+
         return self.laser_plot_x, self.laser_plot_y
 
     def stop_pulsed_measurement(self):
         """ Stop the measurement
           @return int: error code (0:OK, -1:error)
         """
-        if self.getState() == 'locked':
-            #stopping and disconnecting the timer
-            self.analysis_timer.stop()
-            self.analysis_timer.timeout.disconnect()
-            self.analysis_timer = None
-
-            self.manually_pull_data()
-
-            self.fast_counter_off()
-            self.pulse_generator_off()
-
-            if self.use_ext_microwave:
-                self.microwave_on_off(False)
-
-            self.unlock()
-        self.sigMeasurementRunningUpdated.emit(False, False)
-        return
+        with self.threadlock:
+            if self.getState() == 'locked':
+                #stopping and disconnecting the timer
+                self.analysis_timer.stop()
+                self.analysis_timer.timeout.disconnect()
+                self.analysis_timer = None
+
+                self.fast_counter_off()
+                self.pulse_generator_off()
+
+                if self.use_ext_microwave:
+                    self.microwave_off()
+
+                self.sigPulseAnalysisUpdated.emit()
+                self.sigMeasuringErrorUpdated.emit()
+                self.unlock()
 
     def pause_pulsed_measurement(self):
         """ Pauses the measurement
@@ -815,10 +679,11 @@
                 self.pulse_generator_off()
 
                 if self.use_ext_microwave:
-                    self.microwave_on_off(False)
-
+                    self.microwave_off()
+
+                self.sigPulseAnalysisUpdated.emit()
+                self.sigMeasuringErrorUpdated.emit()
                 self.unlock()
-        self.sigMeasurementRunningUpdated.emit(True, True)
         return 0
 
     def continue_pulsed_measurement(self):
@@ -829,7 +694,7 @@
             #if self.getState() == 'pause':
 
             if self.use_ext_microwave:
-                self.microwave_on_off(True)
+                self.microwave_on()
 
             self.fast_counter_continue()
             self.pulse_generator_on()
@@ -838,7 +703,6 @@
             self.analysis_timer.start()
 
             self.lock()
-        self.sigMeasurementRunningUpdated.emit(True, False)
         return 0
 
     def set_timer_interval(self, interval):
@@ -851,7 +715,6 @@
             self.timer_interval = interval
             if self.analysis_timer is not None:
                 self.analysis_timer.setInterval(int(1000. * self.timer_interval))
-        self.sigTimerIntervalUpdated.emit(self.timer_interval)
         return
 
     def manually_pull_data(self):
@@ -861,76 +724,104 @@
             self._pulsed_analysis_loop()
         return
 
-    def set_analysis_windows(self, signal_start_bin, signal_width_bins, norm_start_bin,
-                             norm_width_bins):
-        """
-
-        @param signal_start_bin:
-        @param signal_width_bins:
-        @param norm_start_bin:
-        @param norm_width_bins:
+    def set_num_of_lasers(self, num_of_lasers):
+        """ Sets the number of lasers needed for the pulse extraction and the fast counter.
+
+        @param int num_of_lasers: Number of laser pulses
+        """
+        int_num = int(num_of_lasers)
+        if int_num < 1:
+            self.log.error('Invalid number of laser pulses set in the '
+                    'pulsed_measurement_logic! A value of {0} was provided '
+                    'but an interger value in the range [1,inf) is '
+                    'expected! Set number_of_pulses to '
+                    '1.'.format(int_num))
+            self.number_of_lasers = 1
+        else:
+            self.number_of_lasers = int_num
+
+        self.configure_fast_counter()
+        return
+
+    def set_laser_length(self, laser_length_s):
+        """
+        Sets a new laser length for the measurement and reconfigures the fast counter accordingly
+        if it is gated.
+        @param laser_length_s: float, the laser length in seconds
         @return:
         """
-        with self.threadlock:
-            self.signal_start_bin = signal_start_bin
-            self.signal_width_bin = signal_width_bins
-            self.norm_start_bin = norm_start_bin
-            self.norm_width_bin = norm_width_bins
-        self.sigAnalysisWindowsUpdated.emit(signal_start_bin, signal_width_bins, norm_start_bin,
-                                            norm_width_bins)
-        return signal_start_bin, signal_width_bins, norm_start_bin, norm_width_bins
-
-    def analysis_method_changed(self, gaussfilt_std_dev):
-        """
-
-        @param gaussfilt_std_dev:
-        @return:
-        """
-        with self.threadlock:
-            self.conv_std_dev = gaussfilt_std_dev
-        self.sigAnalysisMethodUpdated.emit(self.conv_std_dev)
-        return
-
-    def _initialize_plots(self):
-        """
-        Initializing the signal, error and laser plot data.
-        """
+        if laser_length_s > 0.:
+            self.laser_length_s = laser_length_s
+        else:
+            self.log.error('Invalid laser length. Tried to set a value of '
+                    '{0}s. Setting laser length to 3000ns instead.'.format(
+                        laser_length_s))
+            self.laser_length_s = 3e-6
+
+        if self.fast_counter_gated:
+            self.configure_fast_counter()
+
+    def set_measurement_ticks_list(self, ticks_array):
+        """ Sets the ticks for the x-axis of the pulsed measurement.
+
+        Handle with care to ensure that the number of ticks is the same as the number of
+        laser pulses to avoid array mismatch conflicts.
+
+        @param ticks_array: a numpy array containing the ticks
+        """
+        self.measurement_ticks_list = np.array(ticks_array)
+        return
+
+    def _initialize_signal_plot(self):
+        '''Initializing the signal line plot.
+        '''
         self.signal_plot_x = self.measurement_ticks_list
         self.signal_plot_y = np.zeros(len(self.measurement_ticks_list))
         self.signal_plot_y2 = np.zeros(len(self.measurement_ticks_list))
-        self.measuring_error_plot_y = np.zeros(len(self.measurement_ticks_list), dtype=float)
-        self.measuring_error_plot_y2 = np.zeros(len(self.measurement_ticks_list), dtype=float)
-        number_of_bins = int(self.fast_counter_record_length / self.fast_counter_binwidth)
-        self.laser_plot_x = np.arange(1, number_of_bins + 1, dtype=int)
-        self.laser_plot_y = np.zeros(number_of_bins, dtype=int)
-
-        self.sigSignalDataUpdated.emit(self.signal_plot_x, self.signal_plot_y, self.signal_plot_y2,
-                                       self.measuring_error_plot_y, self.measuring_error_plot_y2)
-        self.sigLaserDataUpdated.emit(self.laser_plot_x, self.laser_plot_y)
-        return
-
-    def _save_data(self, tag=None):
+        return
+
+    def _initialize_laser_plot(self):
+        '''Initializing the plot of the laser timetrace.
+        '''
+        number_of_bins_per_laser=int(self.laser_length_s/(self.fast_counter_binwidth))
+        self.laser_plot_x = np.arange(1, number_of_bins_per_laser+1, dtype=int)
+        self.laser_plot_y = np.zeros(number_of_bins_per_laser, dtype=int)
+        return
+
+    def _initialize_measuring_error_plot(self):
+        '''Initializing the plot of the laser timetrace.
+        '''
+        self.measuring_error_plot_x = self.measurement_ticks_list
+        self.measuring_error_plot_y =  np.zeros(len(self.measurement_ticks_list), dtype=float)
+        return
+
+
+    def _save_data(self, tag=None, timestamp=None):
+
         #####################################################################
         ####                Save extracted laser pulses                  ####
         #####################################################################
         filepath = self._save_logic.get_path_for_module(module_name='PulsedMeasurement')
-        timestamp = datetime.datetime.now()
+        if timestamp is None:
+            timestamp = datetime.datetime.now()
 
         if tag is not None and len(tag) > 0:
             filelabel = tag + '_laser_pulses'
         else:
             filelabel = 'laser_pulses'
+
         # prepare the data in a dict or in an OrderedDict:
         data = OrderedDict()
-        data['Signal (counts)'] = self.laser_data.transpose()
+        data = {'Signal (counts)': self.laser_data.transpose()}
+
         # write the parameters:
         parameters = OrderedDict()
         parameters['Bin size (ns)'] = self.fast_counter_binwidth*1e9
         parameters['laser length (ns)'] = self.fast_counter_binwidth*1e9 * self.laser_plot_x.size
 
-        self._save_logic.save_data(data, filepath, parameters=parameters, filelabel=filelabel,
-                                   timestamp=timestamp, as_text=True, precision=':')
-                                   #, as_xml=False, precision=None, delimiter=None)
+        self._save_logic.save_data(data, filepath, parameters=parameters,
+                                   filelabel=filelabel, timestamp=timestamp,
+                                   as_text=True, precision=':')#, as_xml=False, precision=None, delimiter=None)
 
         #####################################################################
         ####                Save measurement data                        ####
@@ -943,12 +834,12 @@
         # prepare the data in a dict or in an OrderedDict:
         data = OrderedDict()
         if self.alternating:
-            data['Tau (ns), Signal (norm.), Signal2 (norm.)'] = np.array(self.signal_plot_x,
-                                                                         self.signal_plot_y,
-                                                                         self.signal_plot_y2).transpose()
+            data = {'Tau (ns), Signal (norm.), Signal2 (norm.)': np.array(
+                [self.signal_plot_x, self.signal_plot_y, self.signal_plot_y2]).transpose()}
         else:
-            data['Tau (ns), Signal (norm.)'] = np.array(self.signal_plot_x,
-                                                        self.signal_plot_y).transpose()
+            data = {'Tau (ns), Signal (norm.)': np.array(
+                [self.signal_plot_x, self.signal_plot_y]).transpose()}
+
         # write the parameters:
         parameters = OrderedDict()
         parameters['Bin size (ns)'] = self.fast_counter_binwidth*1e9
@@ -958,6 +849,7 @@
         parameters['Normalization start (bin)'] = self.norm_start_bin
         parameters['Normalization width (bins)'] = self.norm_width_bin
         parameters['Standard deviation of gaussian convolution'] = self.conv_std_dev
+
         # Prepare the figure to save as a "data thumbnail"
         plt.style.use(self._save_logic.mpl_qd_style)
         fig, ax1 = plt.subplots()
@@ -984,7 +876,8 @@
 
         # prepare the data in a dict or in an OrderedDict:
         data = OrderedDict()
-        data['Signal (counts)'] = self.raw_data.transpose()
+        data = {'Signal (counts)': self.raw_data.transpose()}
+
         # write the parameters:
         parameters = OrderedDict()
         parameters['Is counter gated?'] = self.fast_counter_gated
@@ -993,9 +886,7 @@
         parameters['Number of laser pulses'] = self.number_of_lasers
         parameters['laser length (ns)'] = self.fast_counter_binwidth*1e9 * self.laser_plot_x.size
         parameters['Measurement Ticks start'] = self.measurement_ticks_list[0]
-        parameters['Measurement Ticks increment'] = (self.measurement_ticks_list[-1] -
-                                                     self.measurement_ticks_list[0]) / (
-                                                    len(self.measurement_ticks_list) - 1)
+        parameters['Measurement Ticks increment'] = self.measurement_ticks_list[1] - self.measurement_ticks_list[0]
 
 
         self._save_logic.save_data(data, filepath, parameters=parameters,
@@ -1094,7 +985,8 @@
         param_dict = OrderedDict()
 
         if fit_function == 'No Fit':
-            pulsed_fit_y = np.zeros(len(pulsed_fit_x), dtype=float)
+            pulsed_fit_x = []
+            pulsed_fit_y = []
 
         elif fit_function in ('Sine', 'Cos_FixedPhase'):
             update_dict = {}
@@ -1296,7 +1188,6 @@
         self.signal_plot_x_fit = pulsed_fit_x
         self.signal_plot_y_fit = pulsed_fit_y
 
-        self.sigFitUpdated.emit(fit_function, self.signal_plot_x_fit, self.signal_plot_y_fit,
-                                param_dict, result)
+        self.sigFitUpdated.emit()
 
         return pulsed_fit_x, pulsed_fit_y, param_dict, result