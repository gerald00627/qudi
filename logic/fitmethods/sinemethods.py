--- conflicted
+++ resolved
@@ -1685,12 +1685,6 @@
 
     return error, params
 
-<<<<<<< HEAD
-<<<<<<< HEAD
-def estimate_sinetriplewithexpdecay_14N(self, x_axis, data, params):
-    """ Provides an estimator for initial values of three sine with offset and
-        exponential decay fitting.
-=======
 def estimate_sinetriplewithexpdecay_14N(self, x_axis, data, params):
     """ Provides an estimator for initial values of three sine with offset and
         exponential decay fitting.
@@ -1752,68 +1746,7 @@
 
     return error, params
 
->>>>>>> 1686c5a4
-
-    @param numpy.array x_axis: 1D axis values
-    @param numpy.array data: 1D data, should have the same dimension as x_axis.
-    @param lmfit.Parameters params: object includes parameter dictionary which
-                                    can be set
-
-    @return tuple (error, params):
-
-    Explanation of the return parameter:
-        int error: error code (0:OK, -1:error)
-        Parameters object params: set parameters of initial values
-    """
-
-    error = self._check_1D_input(x_axis=x_axis, data=data, params=params)
-
-    # That procedure seems to work extremely reliable: make three consecutive
-    # sine exponential decay with offset fits where for the next fit the
-    # previous is subtracted to delete its contribution in the data.
-
-    res2 = self.make_sineexponentialdecay_fit(
-        x_axis=x_axis,
-        data=data,
-        estimator=self.estimate_sineexponentialdecay)
-
-    # data_sub1 = data - res1.best_fit
-
-    # res1 = self.make_sineexponentialdecay_fit(
-        # x_axis=x_axis,
-        # data=data_sub1,
-        # estimator=self.estimate_sineexponentialdecay)
-
-    # data_sub2 = data_sub1 - res2.best_fit
-
-    # res3 = self.make_sineexponentialdecay_fit(
-        # x_axis=x_axis,
-        # data=data_sub2,
-        # estimator=self.estimate_sineexponentialdecay)
-
-    # Fill the parameter dict:
-    params['s1_amplitude'].set(value=res2.params['amplitude'].value/3.)#, expr='s2_amplitude')
-    params['s1_frequency'].set(value=np.sqrt(res2.params['frequency'].value**2-2.16e6**2), expr='sqrt(s2_frequency**2-2.16e6**2)')
-    params['s1_phase'].set(value=res2.params['phase'].value, expr='s2_phase')
-
-    params['s2_amplitude'].set(value=res2.params['amplitude'].value/3.)
-    params['s2_frequency'].set(value=res2.params['frequency'].value)
-    params['s2_phase'].set(value=res2.params['phase'].value)
-
-    params['s3_amplitude'].set(value=res2.params['amplitude'].value/3.)#, expr='s2_amplitude')
-    params['s3_frequency'].set(value=np.sqrt(res2.params['frequency'].value**2+2.16e6**2), expr='sqrt(s2_frequency**2+2.16e6**2)')
-    params['s3_phase'].set(value=res2.params['phase'].value, expr='s2_phase')
-
-    lifetime = res2.params['lifetime'].value
-    params['lifetime'].set(value=lifetime,
-                           min=2*(x_axis[1]-x_axis[0]))
-    params['offset'].set(value=data.mean())
-
-    return error, params
-
-
-=======
->>>>>>> remotes/origin/master
+
 #########################################################################
 # Sum of three individual Sinus with offset and three exponential decay #
 #########################################################################
