# Changelog {#changelog}

## Pre-release

Changes/New features:

* Cleanup/Improvement/Debug of POI manager (logic and GUI)
* New POI manager tool _POI selector_ which allows adding of new POIs by clicking inside the scan 
image
* Added an optional POI nametag to the POI manager. If you give this property a string value, all 
new POIs will be named after this tag together with a consecutive integer index.
* If using the POI manager, the currently selected active POI name will be added to savelogic as 
global parameter. All saved data files will include this POI name in the header.
* bug fix to how the flags are set for AWG70k
* New POI automatic search tool added. If you click on the 'Auto POIs' tool button, POIs will be 
automatically added in your scan image. This makes fluorescent emitter selections much faster and
more accurately.
* Replaced the old `pg.PlotWidget` subclass `PlotWidgetModified` with new subclasses 
`ScanPlotWidget`, `ScanViewBox` (`pg.ViewBox`) and `ScanImageItem` (`pg.ImageItem`) to handle 
coordinate transformations upon mouse click/drag and zooming internally. Also integrates the 
draggable crosshair into the PlotWidget. This reduces code and improves readability in GUI modules.
* Introduced blink correction filter to confocal and poimanager scan images (toggle in "view" menu). 
Purely for displaying purposes; raw data is not affected by this filter.
* Add `scan_blink_correction` filter to `core.utils.filters`
* exposed the sequencegenerator-functions analyze_sequence and analyze_ensemble to be accessible via pulsedmaster
* analyze functions can be called either with the appropriate objects or with the object name
* while sampling a sequence, the ensembles are only sampled if they weren't already sampled before
* Add `natural_sort` utility function to `core.util.helpers`
* Bug fix to the gated extractor: now all the function parameters are loaded
* Added a hardware file for power supply Keysight E3631A with a process control interface
* Updated powermeter PM100D module to add ProcessInterface and wavelength support
* Added two interfuses for interfaces process value and process control to modify the values based
on an interpolated function
* Changed ProcessInterface and ProcessControlInterface to use underscore case instead of CamelCase
* Added hardware module to interface temperature controller Cryocon 22C
* Added an optional parameter to connectors so that dependencies can be optional
* Made ODMR logic an optional dependency in SpectrumLogic
* Made some changes in the AWG7k file for sorting integers without natural sort
* Removed additional scaling from sampling functions. They now return samples as as expected. 
The entire normalization to pulse generator analog voltage range (Vpp) is done during sampling.
* Introduced support of interface sensitive overloading of interface methods. This resolves 
namespace conflicts within a hardware module inheriting multiple interfaces. See 
_how_to_hardware_with_multiple_interfaces.md_ for detailed documentation.
* Used the new (already existing) helper function _add_trigger in the shipped `predefined_methods`.
* Added more extraction and analysis methods for extraction and/or analysis that is done directly on hardware.
* Improved the jupyter kernel: prints are now printed live and not only after the cell is finished. Also code cleanup.
* Add two different chirp functions to sampling functions and predefined methods
* Adding Ocean optics spectrometer hardware module.
* Removed the method `has_sequence_mode` from the `PulserInterface` 
and rather added a `sequence_option` to the `PulserConstraints`.
In `FORCED` mode the `SequenceGeneratorLogic` will create a default sequence around each stand-alone Ensemble.
The potential sequence_options are: 
  * `NON` (no sequence mode)
  * `OPTIONAL` (sequence mode possible)
  * `FORCED` (only output as sequence possible)
* Added interfuse to correct geometrical aberration on scanner via polynomial transformations
* added the option to do a purely analog ODMR scan.
* Added new GUI, logic, interface and hardware modules to replace the "slow counter" tool in the 
future. The new tools are designed to be able to stream any kind of time series data efficiently 
for multiple analog and digital channels. See example config on how to set up the 
time series/streaming modules (_time_series_gui.py_, _time_series_reader_logic.py_). 
For a drop-in replacement of the obsolete slow counter together with a NI x-series card, 
please use _ni_x_series_in_streamer.py_ as hardware module.
* added multi channel option to process_interface and process_control_interface
* added the option of an additional path for fit methods
* added a hardware file for power supply  Teledyne T3PS3000
* added pulse generator constraints to predefined
* remove debug prints for flags in dummy pulser that were filling up the log
* wider first column for ensemble and sequence editors to see long names and fixing header of first column in table of sequence editor
* Added config option for counter voltage range in hardware class NationalInstrumentsXSeries.
* Saving data in confocal GUI no longer freezes other GUI modules
* Added save_pdf and save_png config options for save_logic
* Added a config option to fastcomtec7887 module to support 7889 model
* Added fastcomec 7887/9 support of dma mode through config option
* Fixed bug in spincore pulseblaster hardware that affected only old models
* Added a netobtain in spincore pulseblaster hardware to speedup remote loading 
* Adding hardware file of HydraHarp 400 from Pico Quant, basing on the 3.0.0.2 version of function library and user manual.
* reworked the QDPlotter to now contain fits and a scalable number of plots. Attention: custom notebooks might break by this change.
* Set proper minimum wavelength value in constraints of Tektronix AWG7k series HW module
* Added a hardware file for fibered optical switch Thorlabs OSW12/22 via SwitchInterface
* Fixed bug affecting interface overloading of Qudi modules
<<<<<<< HEAD
* Added ScienDSpinbox compatibility to mapper
=======
* Added missing metadata in saved raw data file of PulsedMeasurement module
>>>>>>> 89c67eb6
*


Config changes:

* The parameters `additional_predefined_methods_path` and `additional_sampling_functions_path` 
of the `SequenceGeneratorLogic` can now either be a string for a single path 
or a list of strings for multiple paths.
* There is an option for the fit logic, to give an additional path: `additional_fit_methods_path`
* The connectors and file names of the GUI and logic modules of the QDPlotter have been changed.
* QDPlotter now needs a new connection to the fit logic. 

## Release 0.10
Released on 14 Mar 2019
Available at https://github.com/Ulm-IQO/qudi/releases/tag/v0.10

Changes/New features:

* Added support for Opal Kelly XEM6310-LX45 devices to HardwareSwitchFpga hardware module.
* Newport CONEX-AGP piezo stage motor module.
* Sequence Generator checks the step constraint and adds and idle block if necessary.
* Save_logic now expands environment variables in the configured data path (e.g. $HOME under Unix or $HOMEPATH under Windows)
* Added command line argument --logdir to specify the path to the logging directory
* Added the keyword "labels" to the "measurement_information" dict container in predefined methods.
This can be used to specify the axis labels for the measurement (excluding units)
* All modules use new connector style where feasible.
* Bug fix for POI manager was losing active POI when moving crosshair in confocal
* Added a how-to-get-started guide to the documentation
* Bug fixes and improvements for the scientific SpinBox introduced in v0.9 
* POI manager keeps POIs as StatusVar across restarts and fixes to distance measurement
* Various stability improvements and minor bug fixes
* Update conda environment to more recent versions of packages
* Fix installation procedure for the conda environment in windows by using powershell in the cmd and catch with that potential exceptions (e.g. if conda environment is not present).
* Added .ico image to make a desktop shortcut on Windows with explanation in the documentation
* Added a how-to-participate guide to the documentation
* Added installation options guide to the documentation
* A lot of smaller fixes to the spectrometer (WinSpec) -> this also modifies the connectors in the default config
* Added fitting to the spectrometer
* Microwave interface passes trigger timing to microwave source, needs hardware module adjustments for not-in-tree modules
* Bug fixes and support for SMD12 laser controller
* For SMIQs added config options to additionally limit frequency and power. Added constraint for SMQ06B model.
* Added live OMDR functionality to only calculate the average signal over a limited amount of scanned lines
* New hardware file for Microwave source - Anritsu MG3691C with SCPI commands has been added.
* **Config Change:** Hardware file for mw_source_anritsu70GHz.py with class MicrowaveAnritsu70GHz was changed to file mw_source_anritsu_MG369x.py with class MicrowaveAnritsuMG369x to make it universal. Also hardware constraints are set per model.
* Lock-In functionality was added to the ODMR counter and implemented for the NI-Card. All other hardware and interfuse with ODMRCounterInterface were updated.
* New hardware file for Microwave source - WindFreak Technologies SynthHDPro 54MHz-13GHz source
* New hardware file for AWG - Keysight M3202A 1GS/s 4-channel PXIe AWG
* Add separate conda environments for windows 7 32bit, windows 7 64bit, and windows 10 64bit. 
* Extend the windows installation procedure of the conda environment for qudi. The conda environments is selected automatically for the correct windows version and the appropriate environment file is taken.
* Rewrite the documentation for required python packages for Qudi and mention instead the installation procedure, how to create manually a python environment for qudi.
* Correct the low level implementation for the PulseBlasterESR-PRO.
* Implement the pulser interface for PulseBlasterESR-PRO devices.
* Implement the switch interface for PulseBlasterESR-PRO devices.
* Add possibility to set instruction delays in the config for PulseBlasterESR-PRO sequence generation.
* Add a copy-paste config option to the docstrings of all current qudi hardware modules.
* Add save logic features to add additional parameters saved with each data file
* **Pulsed 3.0:**\
    _A truckload of changes regarding all pulsed measurement related modules_
    * analyze_sequence now returns all the necessary values to work with sequences.
    * It is now possible to select no or analogue laser channels. In this case, the relevant block element gets marked as laser.
    * Adding the possibility to reliably add flags to sequence steps and making them selectable in the GUI.
    * Bug fix for waveform generation larger than ~2 GSamples
    * Added chirp function to available analog shapes in pulsed measurements
    * Tab order in pulsed measurement GUI is now more useful
    * Added delta plot of alternating sequence in the pulsed analysis window (including errorbars)
    * Bug fix for pulsed extraction window where zooming caused InfiteLines to disappear and a 
    switch in lines caused negative width
    * Bug fix for pulsed measurements with large photon count numbers (`numpy.int32` vs. 
    `numpy.int64`)
    * Pulsed related logic modules have been moved to `<main_dir>/logic/pulsed`
    * Graphical editors for `PulseBlock`, `PulseBlockEnsemble` and `PulseSequence` instance 
    generation are now implemented according to the _Qt_ model/view concept. Several delegates and 
    custom widgets needed by the editors can be found in `<main_dir>/gui/pulsed`. The editors 
    (_QTableView_) and corresponding models (_QAbstractTableModel_) can be found in 
    `pulse_editors.py`.
    * Several GUI tweaks and clean-ups for all tabs of `PulsedMeasurementGui`
    * Removal of several "logic components" from GUI module
    * `SequenceGeneratorLogic` is now fully responsible for controlling the pulse generator hardware.
    `PulsedMeasurementLogic` also has access to the pulse generator but only to start/stop it.
    `samples_write_methods.py` became obsolete and will be removed once all hardware modules 
    implement waveform/sequence generation on their own.
    * The purpose of `PulsedMasterLogic` is now mainly to decouple function calls to 
    `SequenceGeneratorLogic` and `PulsedMeasurementLogic` via signals. Due to the very diverse 
    usage of the pulsed modules in a combination of custom scripts together with the GUI this is 
    a crucial feature to ensure safe threading.
    * Pulser hardware interface has been changed. The pulser hardware module is now fully 
    responsible for waveform and sequence generation on the device. The `SequenceGeneratorLogic` 
    now only calculates the analog and digital samples and hands them over to the hardware module 
    to be written to the device. This makes it more flexible since no in-depth knowledge about the 
    hardware specific memory/file management is needed in the logic making the interface more 
    generic. Makes it easier to create new pulse generator modules as long as the hardware can be 
    abstracted to a waveform/sequence terminology.
    * Adapted pulse generator modules to new pulser interface.
    * Adapted FPGA hardware file to run with new interface.
    * All groups of settings in pulsed logic modules are now represented as dictionaries improving 
    flexibility as well as minimizing necessary code changes when adding new features.
    * Most parameter sets in `PulsedMeasurementLogic` and `SequenceGeneratorLogic` are now 
    properties of the respective module. `PulsedMasterLogic` also provides an interface to all those 
    properties.
    * Dynamic import of pulse analysis and pulse extraction methods now realized through helper 
    class instances held by `PulsedMeasurementLogic`. For detailed information about adding 
    methods, please see `how_to_add_analysis_methods.md` and `how_to_add_extraction_methods.md`
    * Dynamic import of predefined methods now realized through helper class instance held by 
    `SequenceGeneratorLogic`. For detailed information about adding methods, please see 
    `how_to_add_predefined_methods.md`
    * Dynamic import of sampling function definitions (analog waveform shapes) handled by class 
    `SamplingFunctions` and will be refreshed upon activation of `SequenceGeneratorLogic`. For 
    detailed information about adding functions, please see `how_to_add_sampling_functions.md`
    * Alternative plot data will now always be saved if available
    * Automatic setting of parameters in pulsed analysis tab (invoke settings) will only be possible
    for ensembles/sequences generated by predefined methods (instances must have fully populated 
    `measurement_information` dictionary) NOT for ensembles/sequences created or edited by the table
    editors.
    * Each `PulseBlockEnsemble` and `PulseSequence` instance will have a dictionary attribute called
    `sampling_information` which will be populated during waveform/sequence creation. It provides 
    information about the "real life" realization of the waveform/sequence like the actual length of
    each `PulseBlockElement` in integer time bins or the times at which transitions of digital 
    channels occur. It will also contain the set of pulse genrator settings used during sampling 
    (e.g. sample_rate, activation_config etc.).
    When the respective pulser assets (waveforms and sequences) get deleted from the device, this 
    dictionary will be emptied to indicate that the asset has not yet been sampled.
    This will only work if you delete waveforms/sequences on the device via qudi commands or upon a 
    restart of qudi. Hardware assets directly deleted by hand can lead to faulty behaviour of the 
    pulsed measurement modules.
    * Pulse analysis and extraction methods now have read-only access to the entire 
    `PulsedMeasurementLogic` allowing to implement more sophisticated methods that need in-depth 
    information about the running waveform.
    * Predefined methods now have read-only access to the entire `SequenceGeneratorLogic`
    * Pulsed object instances (blocks, ensembles, sequences) are serialized to a directory that can 
    be changed via ConfigOption. Each instance is a separate file so it is easier to manage a large 
    number of instances. In the future these instances need to be saved as StatusVars
    * New dialog box for pulse generator hardware settings. Previously the settings were located 
    directly in a tab of the PulsedMainGUI. Also added voltage settings for digital and analog 
    channels that were missing in the GUI before. 
    * Lots of smaller changes to improve programming flexibility and robustness against users
	* Added a new ungated extraction method ('ungated_gated_conv_deriv') which uses the keys in the 
	  sampling information to convert an ungated timetrace into a gated timetrace which is then 
	  anaylzed with the ungated method 'gated_conv_deriv'. The conversion is based on the rising
	  and falling bins in the laser channel which indicate the positions of the laser pulses in 
	  the ungated trace. For fine-tuning additional delays (for example from AOMs) can be taken 
	  into account. This method speeds up laser extractions from ungated timetraced by a lot.
	* Improved pulsed measurement textfile and plot layout for saved data
    * Added buttons to delete all saved PulseBlock/PulseBlockEnsemble/PulseSequence objects at once.
    * Introduced separate fit tools for each of the two plots in the pulsed analysis tab
    * Automatically clears fit data when changing the alternative plot type or starting a new 
      measurement.

Config changes:
* **All** pulsed related logic module paths need to be changed because they have been moved in the logic
subfolder "pulsed". As an example instead of
    ```
    module.Class: 'pulsed_master_logic.PulsedMasterLogic'
    ```
    it should be now
    ```
    module.Class: 'pulsed.pulsed_master_logic.PulsedMasterLogic'
    ```
* `PulseExtractionLogic` and `PulseAnalysisLogic` are no qudi logic modules anymore and must be 
removed from the config. Also remember to remove them from the "connect" section of all other 
modules (probably just `PulsedMeasurementLogic`).

* The connection to `SaveLogic` has been removed from `PulsedMeasurementGui` and thus needs to be 
removed from the "connect" section in the config. So the GUI entry in the config should look 
somewhat like:
    ```
    pulsedmeasurement:
        module.Class: 'pulsed.pulsed_maingui.PulsedMeasurementGui'
        connect:
            pulsedmasterlogic: 'pulsedmasterlogic'
    ```
    
* The connectors and ConfigOptions for `SequenceGeneratorLogic` have changed. The new config should 
look somewhat like:
    ```
    sequencegeneratorlogic:
        module.Class: 'pulsed.sequence_generator_logic.SequenceGeneratorLogic'
        assets_storage_path: 'C:/Users/username/saved_pulsed_assets'  # optional
        additional_predefined_methods_path: 'C:\\Custom_dir'  # optional
        additional_sampling_functions_path: 'C:\\Custom_dir'  # optional
        connect:
            pulsegenerator: 'mydummypulser'
    ```
    Essentially "additional_predefined_methods_path" and "additional_sampling_functions_path" only 
    need to be specified when you want to import sampling functions or predefined methods from an 
    additional directory other than the default directories situated in qudi.logic.pulsed.
    "assets_storage_path" is the directory where the object instances for blocks, ensembles and 
    sequences are saved to. If not specified this directory will default to a subfolder in the home 
    directory.

* The connectors and ConfigOptions for `PulsedMeasurementLogic` have changed. The new config should 
look somewhat like:
    ```
    pulsedmeasurementlogic:
        module.Class: 'pulsed.pulsed_measurement_logic.PulsedMeasurementLogic'
        raw_data_save_type: 'text'  # optional
        additional_extraction_path: 'C:\\Custom_dir'  # optional
        additional_analysis_path: 'C:\\Custom_dir'  # optional
        connect:
            fastcounter: 'mydummyfastcounter'
            pulsegenerator: 'mydummypulser'
            fitlogic: 'fitlogic'
            savelogic: 'savelogic'
            microwave: 'microwave_dummy'
    ```
    Essentially "additional_extraction_path" and "additional_analysis_path" only need to be 
    specified when you want to import sampling functions or predefined methods from an additional 
    directory other than the default directories situated in qudi.logic.pulsed.
* The fitting has been added to the spectrometer logic module. You need to connect the FitLogic to 
the SpectrometerLogic module like:
    ```
    spectrumlogic: 
    module.Class: 'spectrum.SpectrumLogic' 
    connect: 
        spectrometer: 'myspectrometer' 
        savelogic: 'savelogic' 
        odmrlogic: 'odmrlogic' 
        fitlogic: 'fitlogic'
    ```

* Tektronix 7000 series is now in file `tektronix_awg7k.py` and class `AWG7k`.
 Use that instead of `tektronix_awg7122c.py` and change the configuration like this:
    ```
    pulser_awg7000:
        module.Class: 'awg.tektronix_awg7k.AWG7k'
        awg_visa_address: 'TCPIP::10.42.0.211::INSTR'
        awg_ip_address: '10.42.0.211'
        timeout: 60

   ```
   
## Release 0.9
Released on 6 Mar 2018
Available at https://github.com/Ulm-IQO/qudi/releases/tag/v0.9

Changes/New features:

* Huge amount of small and medium sized bug fixes and usability/stability improvements
* Replaced scientific SpinBoxes with a new implementation that is more powerful and does not use pyqtgraph
* Fixed Python crash upon closing qudi which was related to saving images with matplotlib (Windows)
* Added hardware module to control _Coherent OBIS_ lasers
* Manager GUI now properly reflects the state of each module
* Full multichannel support for slow counting / confocal / ODMR
* Moved to fysom v2.1.4
* Module base classes now nest fysom state machine in `module_state` instead of subclassing it. The current state is accessible via `module_state.current` or `module_state()`
* Changed the sampling algorithm for waveforms. Formerly each `PulseBlockElement` was sampled to match the specified length as closely as possible. Now the ideal time on which a transition between elements should occur is matched to a global quantized timeline. The sampled waveform length will now not deviate more than one timebin from the ideal length. However ideally identical elements can slightly vary (1 bin) in length throughout the entire waveform. This should lead in general to better results since the overall definition of the waveform is more closely matched to a quantized timeline
* Commonly used parameters in pulsed measurements are now shared for all predefined methods (less input widgets / clean UI). Each `generate_*` method still needs all parameters but input widgets are reused by name. Available names are:
  ```
  ['mw_channel', 
   'gate_count_channel', 
   'sync_trig_channel', 
   'mw_amp', 
   'mw_freq', 
   'channel_amp', 
   'delay_length', 
   'wait_time', 
   'laser_length', 
   'rabi_period']
  ```
* Generalized APT motor stages class (multi-axis support via config)
* Simple digital channel based switch on/off capability added to `hardware/ni_card.py`
* _National Instruments X series_ card hardware module renamed from `ni_card.py` to `national_instruments_x_series.py`
* `qudikernel.py` moved to core
* Listening address and port of qudi can now be changed in config (default: localhost)
* Analog signal input (for PDMR measurements) now supported for slow counter/confocal/ODMR (see config changes)
* Use of rpyc became optional (does not need to be installed if no remote module capability is needed)
* Mayor cleanup/overhaul of the `microwave_interface.py` and adaption of all affected modules (hardware/logic)



Config changes:
 * New remote server declaration (old one working but deprecated):
  ```
  [global]
  module_server:
      address: ''
      port: 12345
      certfile: 'filename.cert'
      keyfile: 'filename.key'
  ```

 * New full example config for `national_instruments_x_series.py`:
 ```
 mynicard:
     module.Class: 'national_instruments_x_series.NationalInstrumentsXSeries'
     clock_channel: '/Dev1/Ctr0'
     scanner_clock_channel: '/Dev1/Ctr2'
     photon_sources:
         - '/Dev1/PFI8'
         - '/Dev1/PFI9'
     counter_channels:
         - '/Dev1/Ctr1'
     counter_ai_channels:  # optional
         - '/Dev1/AI1'
     scanner_counter_channels:
         - '/Dev1/Ctr3'
     scanner_ai_channels:  # optional
         - '/Dev1/AI0'
     scanner_ao_channels:
         - '/Dev1/AO0'
         - '/Dev1/AO1'
         - '/Dev1/AO2'
         - '/Dev1/AO3'
     scanner_position_ranges:
         - [0e-6, 200e-6]
         - [0e-6, 200e-6]
         - [-100e-6, 100e-6]
         - [-10, 10]
     scanner_voltage_ranges:
         - [-10, 10]
         - [-10, 10]
         - [-10, 10]
         - [-10, 10]
     default_samples_number: 10
     default_clock_frequency: 100
     default_scanner_clock_frequency: 100
     gate_in_channel: '/Dev1/PFI9'
     counting_edge_rising: True
     odmr_trigger_channel: '/Dev1/PFI15'
 ```

## Release 0.8

Released on 2 Mar 2017.
Available at https://github.com/Ulm-IQO/qudi/releases/tag/v0.8

Caution: fits need to be configured in the respective settings dialog and
may not include printed results or may be just broken.
If you find a defective fit, consider fixing it and submitting a pull request.

Changes/New features:

 * The Qudi paper was published: http://doi.org/10.1016/j.softx.2017.02.001
 * Move everything to Qt5 only (no more Qt4 support) and pyqtgraph 0.10.0
 * Re-usable/configurable fit GUI components
 * Scienific notation input for PID GUI
 * Support for [Extensions](@ref extensions) (out-of-tree modules) 
 * Removed the fysom event parameter (usually called e) from on_activae and on_deactivate functions
 * Swabian Instruments TimeTagger / PulseStreamer hardware modules
 * Much faster savelogic
 * Remove 'Out' connectors, connection is now by module name only
 * Pulse analysis supports multiple methods
 * Predefined pulse sequences can now be imported from a custom path 
 (in addition to /logic/predefined_methods)
 * Module loading and unloading now definitely happens in the correct order
 * Locked modules are only deactivated after prompting the user

Config changes:
 * New optional parameter "additional_methods_dir" for SequenceGeneratorLogic
 * No more 'Out' connectors:

 Old style, produces lots of warnings:
 
 logic:
    counter:
        module.Class: 'counter_logic.CounterLogic'
        connect:
            counter1: 'mynicard.counter'
            savelogic: 'savelogic.savelogic'
    save:
        module.Class: 'save_logic.SaveLogic'
        win_data_directory: 'C:/Data'
        unix_data_directory: 'Data/'

 New style:
 
 logic:
    counter:
        module.Class: 'counter_logic.CounterLogic'
        connect:
            counter1: 'mynicard'
            savelogic: 'save'
    save:
        module.Class: 'save_logic.SaveLogic'
        win_data_directory: 'C:/Data'
        unix_data_directory: 'Data/'


## Release 0.7

Released on 01 Feb 2017.
Available at https://github.com/Ulm-IQO/qudi/releases/tag/v0.7 .

Changes/New features:

 * Overhaul of most used hardware modules, including
   * Error codes and failed hardware calls are caught and passed up to the logic
   * Updates of methods documentation in hardware modules and corresponding interfaces
 * Logic modules are now listening to the hardware return values and react accordingly
 * Introduction of update signals in most logic and GUI modules to ensure coherency of logic and GUI module information. So upon changing something in the GUI this module will emit an update signal which is connected to the logic module. The same works vice-versa if a script or something is changing values in logic modules.
 * Stability improvements to pulsed measurement analysis toolchain (pulse_extraction_logic and pulse_analysis_logic)
 * Changed SpinBoxes in pulsed_maingui BlockEditor, EnsembleOrganizer and SequenceOrganizer to scientific SpinBoxes enabling scientific number format and unit prefix input
 * Pulsed measurement data is saved properly now. Scientific number format was introduced to avoid problems with too few digits
 * Better pulsed_master_logic structure that allows now also for direct waveform/sequence generation on pulse generator devices (without writing files)
 * Heaps of changes/improvements regarding fitting in qudi. Big parts of fit_logic have been rewritten. It may be necessary to adapt custom scripts using fits
 * Confocal is now consequently using SI units (config change needed)
 * Confocal can now work from different count sources which are selectable (multichannel support) (config change needed)
 * Voltage range for NI card channels can be set independently for each channel (config change needed)

Config changes:

In order to update to the latest version of qudi one has to apply minor changes to the config file.

Change configuration settings for the ni_card module:

 * Replace "scanner_ao_channels" with "scanner_x_ao", "scanner_y_ao" and "scanner_z_ao".
   
     Example:
     
     scanner_x_ao: '/Dev1/AO0'  
     
     scanner_y_ao: '/Dev1/AO1'
     
     scanner_z_ao: '/Dev1/AO2'
     
     scanner_a_ao: '/Dev1/AO3'
     
   If you do not need the 4th axis, just leave it out.
   
 * You can either specify a voltage range for all axes:
 
   voltage_range:
   
    \- -10
    
    \- 10
    
 * or you have to specify one for each axis:
   
   x_voltage_range:
   
    \- -10
   
    \- 10
   
   y_voltage_range:
   
    \- -10
   
    \- 10
   
   z_voltage_range:
   
    \- 0
   
    \- 10
   
   a_voltage_range:
   
    \- -5
   
    \- 5

 * Change all distances in ni_card to meters; you can use exponential notation. For example:
   
   x_range:
   
    \- -100e-6
    
    \- 100e-6


The hardware file for Tektronix AWG70k series has been changed to use the pyvisa package for more robust and easy communication with the device:

 * The settings "awg_IP_address" and "awg_port" are not used anymore and have to be replaced with "awg_visa_address" and "awg_ip_address". For example:
```
   awg_visa_address: 'TCPIP0::AWG70K-38293801::inst0::INSTR'
   awg_ip_address: '192.168.1.3'
```

The Visa address can be obtained for example by the "Agilent connection expert" application.

## Release 0.6

Released on 25 Nov 2016.
Available at https://github.com/Ulm-IQO/qudi/releases/tag/v0.6 .

Changes/New features:

 * Lots and lots of work leading to working and stable pulsed measurement modules, including
   * Editor for fast analog and digital waveforms and AWG channel configuration
   * Synthesize and upload waveforms to AWGs while respecting AWG limits and channels
   * Pulse extraction from fast counter time trace and flourescence signal extraction
   * Display of results for common measurements
   * Works with Jupyter notebooks
 * Some new documentation
 * Preliminary GUI to show/edit configuration files
 * Massive improvements to fit stability
 * Most interfaces now use abstract base classes
 * Confocal can show last scanned line and move Z while scanning XY
 * Continuous integration support
 * Nuclear spin operations experiment module
 * Spinboxes with scientific notation support
 * Use QtPy to support multiple Qt versions
 * Configuration files now use the YAML file format
 * Cooperative inheritance for modules
 * Logging now based on standard Python logger
 * HighFinesse WSU 30 wave meter support
 * New and consistent colors for plots throughout Qudi
 * PyQt5 compatibility
 * Many fixes to QO and Pi3 FPGA fast counter modules
 * Matplotlib inline plots and completion suport for Jupyter kernel
 * Jupyter kernel for Qudi (including install script)
 * Move project repository from SVN to git and to GitHub
 * New dark color scheme for GUI (modified qdark)
 * Lots of new predefined fitting methods
 * Fit logic can now load fitting methods from python files in a subfolder
 * Reusable fit settings GUI methods
 * Tektronix AWG 70000, 7112 and 5002 support
 * Gated counter logic and GUI modules
 * Magnetic field alignment module for vector magnet and solid state magnet on a 4-axis stage
 * Thorlabs APTmotor support
 * Scan history (Forward/backward) in Confocal
 * Qudi module state save/restore functionality (app_status folder)
 * Automatic loading of configured modules on a remote system
 * UI fixes
 * TSYS_01 temperature sensor support
 * Raspberry Pi PWM support for PID
 * Software PID logic and GUI
 * Fastcomtec 7887 and MCS6 support
 * Picoharp300 support
 * Python script to list qudi modules

## Release 0.5

Released on 30 Dec 2015.
Available at https://qosvn.physik.uni-ulm.de/svn/qudi/tags/release-0.5

Notes about this release are probably missing due to holidays.

 * Two photon counters supported in NI card counter and counter logic

## Release 0.4

Released on 30.10.2015.
Available at https://qosvn.physik.uni-ulm.de/svn/qudi/tags/release-0.4

New features:

 * Tilted scanning
 * ODMR remembers settings
 * ODMR can save raw data
 * Working and tested support for Radiant Dyes flip mirrors
 * support for taking spectra from spectrometer via WinSpec32
 * POI positions are now actually updated when the tracked POI moves
 * remote module support is more robust now
 * fixed a crash when changing confocal color bar while scanning
 * winspec32 spectrometer support
 * configurable settling time at start of optimization scans
 * option for surface-subtraction in the depth optimization scan
 * ALPHA Task interface
 * PRE-ALPHA for pulsed experiments

## Release 0.3

Released on 31.07.2015. Available at https://qosvn.physik.uni-ulm.de/svn/qudi/tags/release-0.3

New features:

 * Manager now includes log and iPython console
 * Manager can load and save the configuration
 * Manager can show active threads and remotely shared modules
 * QuDi remembers which configuration file is loaded
 * QuDi can restart to load new configuration
 * SmiQ R&S 06ATE works for ODMR
 * Dockwidgets in ODMR
 * Laser scanning with a remote wavemeter is now tested and confirmed working
 * Zoom with mouse in Confocal

Additionally, lots of bugs were fixed.

## Release 0.2

Release-0.2 is available since 07.07.2015.
It can be found using: https://qosvn.physik.uni-ulm.de/svn/qudi/tags/release-0.2

New features:

 * New Log style
 * (Manager shows module state)
 * Continues scan xy/depth (loop scan)
 * Rotate confocal images (rotates only the image, not the cursor!!!)
 * POI Manager GUI: restore default widget location (size might not be as default)
 * Cursor and arrow keys: right/left(x-direction) up/down(y-direction) Bild up/Bild down(z-direction); big step size with shift;step size can be changes in the settings
 * Clock time sample shift POI Manager
 * Centiles of colorbars is now working during a scan
 * All save files should now have the same time in the lable
 * duration of periodic optimiser changeable working during period
 * improved explanation in the data file of the Confocal scans
 * Added tooltips to Confocal and Optimiser settings

## Release 0.1

Release-0.1 is the first release of the QuDi software project.
It can be found via SVN Checkout using this URL: https://qosvn.physik.uni-ulm.de/svn/qudi/tags/release-0.1
It is possible to do basic measurements and the following modules are working:

 * Counter
 * Confocal scanning
 * Laser scanning
 * POI managing
 * ODMR

The basics of all these modules are working but there is plenty room for improvement.
At this stage the GUI is still under active development and so users should expect some interface items to change in future releases.
<|MERGE_RESOLUTION|>--- conflicted
+++ resolved
@@ -79,11 +79,8 @@
 * Set proper minimum wavelength value in constraints of Tektronix AWG7k series HW module
 * Added a hardware file for fibered optical switch Thorlabs OSW12/22 via SwitchInterface
 * Fixed bug affecting interface overloading of Qudi modules
-<<<<<<< HEAD
-* Added ScienDSpinbox compatibility to mapper
-=======
+* Added ScienDSpinbox and ScienSpinbox compatibility to mapper
 * Added missing metadata in saved raw data file of PulsedMeasurement module
->>>>>>> 89c67eb6
 *
 
 
