--- conflicted
+++ resolved
@@ -4,12 +4,10 @@
 
 Changes/New features:
 
-<<<<<<< HEAD
 * Added visual indication of ongoing waveform upload in pulsed gui. 
-* Added estimated time for waveform upload, issued for long expected upload times (threshold value configurable).  
-=======
+* Added benchmarking of the upload times of pulse generator devices in pulsed gui.
+* Added estimated time for waveform upload, issued for long expected upload times (threshold value configurable). 
 * Added support for Keysight M8195A and M8190A AWGs.
->>>>>>> 30433224
 * Added functionality to simultaneously record multiple frequency ranges in the ODMR toolchain 
 in case the hardware supports it.
 * Cleanup/Improvement/Debug of POI manager (logic and GUI)
