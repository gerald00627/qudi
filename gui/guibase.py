# -*- coding: utf-8 -*-

"""
This file contains the QuDi GUI module base class.

QuDi is free software: you can redistribute it and/or modify
it under the terms of the GNU General Public License as published by
the Free Software Foundation, either version 3 of the License, or
(at your option) any later version.

QuDi is distributed in the hope that it will be useful,
but WITHOUT ANY WARRANTY; without even the implied warranty of
MERCHANTABILITY or FITNESS FOR A PARTICULAR PURPOSE.  See the
GNU General Public License for more details.

You should have received a copy of the GNU General Public License
along with QuDi. If not, see <http://www.gnu.org/licenses/>.

Copyright (c) the Qudi Developers. See the COPYRIGHT.txt file at the
top-level directory of this distribution and at <https://github.com/Ulm-IQO/qudi/>
"""

from core.base import Base
import warnings

class GUIBase(Base):
    """This is the GUI base class. It provides functions that every GUI module should have.
    """
    _modclass = 'GUIBase'
    _modtype = 'Gui'
<<<<<<< HEAD
=======

    def __init__(self, manager, name, configuration = {}, callbacks = {}, **kwargs):
        Base.__init__(self, manager, name, configuration, callbacks, **kwargs)
>>>>>>> 0beb3bbc

    def show(self):
        warnings.warn('Every GUI module needs to reimplement the show() '
                'function!')

    def saveWindowPos(self, window):
        self._statusVariables['pos_x'] = window.pos().x()
        self._statusVariables['pos_y'] = window.pos().y()

    def restoreWindowPos(self, window):
        if 'pos_x' in self._statusVariables and 'pos_y' in self._statusVariables:
            window.move(self._statusVariables['pos_x'],  self._statusVariables['pos_y'])<|MERGE_RESOLUTION|>--- conflicted
+++ resolved
@@ -16,8 +16,8 @@
 You should have received a copy of the GNU General Public License
 along with QuDi. If not, see <http://www.gnu.org/licenses/>.
 
-Copyright (c) the Qudi Developers. See the COPYRIGHT.txt file at the
-top-level directory of this distribution and at <https://github.com/Ulm-IQO/qudi/>
+Copyright (c) the Qudi Developers. See the COPYRIGHT.txt file at the
+top-level directory of this distribution and at <https://github.com/Ulm-IQO/qudi/>
 """
 
 from core.base import Base
@@ -28,12 +28,6 @@
     """
     _modclass = 'GUIBase'
     _modtype = 'Gui'
-<<<<<<< HEAD
-=======
-
-    def __init__(self, manager, name, configuration = {}, callbacks = {}, **kwargs):
-        Base.__init__(self, manager, name, configuration, callbacks, **kwargs)
->>>>>>> 0beb3bbc
 
     def show(self):
         warnings.warn('Every GUI module needs to reimplement the show() '
