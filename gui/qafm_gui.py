--- conflicted
+++ resolved
@@ -570,12 +570,10 @@
         # save settings
         sd['root_folder_name'] = self._sd.rootfolder_name_LineEdit.text()
         sd['create_summary_pic'] = self._sd.create_summary_pic_CheckBox.isChecked()
-<<<<<<< HEAD
-        sd['save_to_gwyddion'] = self._sd.save_to_gwyddion_CheckBox.isChecked()
-=======
         sd['auto_save_quanti'] = self._sd.auto_save_quanti_CheckBox.isChecked()
         sd['auto_save_qafm'] = self._sd.auto_save_qafm_CheckBox.isChecked()
->>>>>>> 59695356
+        sd['save_to_gwyddion'] = self._sd.save_to_gwyddion_CheckBox.isChecked()
+
         # optimizer settings
         sd['optimizer_x_range'] = self._sd.optimizer_x_range_DoubleSpinBox.value()
         sd['optimizer_x_res'] = self._sd.optimizer_x_res_SpinBox.value()
@@ -605,12 +603,9 @@
         # save settings
         self._sd.rootfolder_name_LineEdit.setText(sd['root_folder_name'])
         self._sd.create_summary_pic_CheckBox.setChecked(sd['create_summary_pic'])
-<<<<<<< HEAD
-        self._sd.save_to_gwyddion_CheckBox.setChecked(sd['save_to_gwyddion'])
-=======
         self._sd.auto_save_quanti_CheckBox.setChecked(sd['auto_save_quanti'])
         self._sd.auto_save_qafm_CheckBox.setChecked(sd['auto_save_qafm'])
->>>>>>> 59695356
+        self._sd.save_to_gwyddion_CheckBox.setChecked(sd['save_to_gwyddion'])
         # optimizer settings
         self._sd.optimizer_x_range_DoubleSpinBox.setValue(sd['optimizer_x_range'])
         self._sd.optimizer_x_res_SpinBox.setValue(sd['optimizer_x_res'])
@@ -722,7 +717,6 @@
 
     def _create_colorbar(self, name, colorscale):
         """ Helper method to create Colorbar. 
-
         @param str name: the name of the colorbar object
         @param ColorScale colorscale: contains definition for colormap (colormap), 
                                   normalized colormap (cmap_normed) and Look Up 
@@ -1123,7 +1117,6 @@
         parent.radioButton_cb_man = radioButton_cb_man = QtWidgets.QRadioButton(content)
         radioButton_cb_man.setObjectName("radioButton_cb_man")
         radioButton_cb_man.setText('Manual')
-
         parent_dock.radioButton_cb_per = radioButton_cb_per = QtWidgets.QRadioButton(content)
         radioButton_cb_per.setObjectName("radioButton_cb_per")
         radioButton_cb_per.setText('Percentiles')
@@ -1141,7 +1134,6 @@
         parent_dock.cb_per_update = cb_per_update
         doubleSpinBox_per_min.valueChanged.connect(cb_per_update)
         doubleSpinBox_per_max.valueChanged.connect(cb_per_update)
-
         parent_dock.cb_man_update = cb_man_update
         doubleSpinBox_cb_min.valueChanged.connect(cb_man_update)
         doubleSpinBox_cb_max.valueChanged.connect(cb_man_update)
@@ -1176,7 +1168,6 @@
         # there are in total 7 rows, count runs from top to button, from left to
         # right.
         # it is (widget, fromRow, fromColum, rowSpan, columnSpan)
-        
         if skip_colorcontrol:
             grid.addWidget(graphicsView_matrix,   0, 0, 1, 1) # start [0,0], span 7 rows down, 1 column wide
             doubleSpinBox_cb_max.hide()
@@ -1443,7 +1434,6 @@
         # order them in forward scan and backward scan:
         for param_name in qafm_data:
             if 'fw' in param_name:
-                
                 cb_range = self._get_scan_cb_range(param_name)
 
                 if qafm_data[param_name]['display_range'] is not None:
@@ -1552,7 +1542,6 @@
 
     def _get_scan_cb_range(self, dockwidget_name):
         """ Determines the cb_min and cb_max values for the xy scan image.
-        
         @param str dockwidget_name: name associated to the dockwidget.
 
         """
