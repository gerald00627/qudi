
import numpy as np
import pyqtgraph as pg
import os
from qtpy import QtCore
from qtpy import QtWidgets
from qtpy import uic
from pyqtgraph import PlotWidget

from core.module import Connector, StatusVar, ConfigOption
from qtwidgets.scan_plotwidget import ScanPlotWidget
from qtwidgets.scientific_spinbox import ScienDSpinBox
from qtwidgets.scan_plotwidget import ScanImageItem
from gui.guiutils import ColorBar
from gui.colordefs import ColorScaleInferno
from gui.colordefs import QudiPalettePale as palette

from gui.guibase import GUIBase




"""
Implementation Steps/TODOs:
- add default saveview as a file, which should be saved in the gui.
- check the colorbar implementation for smaller values => 32bit problem, quite hard...
"""


class SettingsDialog(QtWidgets.QDialog):
    """ Create the SettingsDialog window, based on the corresponding *.ui file."""

    def __init__(self):
        # Get the path to the *.ui file
        this_dir = os.path.dirname(__file__)
        ui_file = os.path.join(this_dir, 'ui_qafm_settings.ui')

        # Load it
        super(SettingsDialog, self).__init__()
        uic.loadUi(ui_file, self)

        buttons = self.buttonBox.buttons()
        self._ok_button = buttons[0]
        self._cancel_button = buttons[1]
        self._apply_button = buttons[2]

    def accept(self):
        """ Reimplement the accept method to get rid of closing upon enter press."""
        if self._ok_button.hasFocus():
            super(SettingsDialog, self).accept()


class QuantitativeMeasurementWindow(QtWidgets.QWidget):
    """ Create the SettingsDialog window, based on the corresponding *.ui file."""

    def __init__(self):
        # Get the path to the *.ui file
        this_dir = os.path.dirname(__file__)
        ui_file = os.path.join(this_dir, 'ui_quantitative_mode.ui')

        # Load it
        super(QuantitativeMeasurementWindow, self).__init__()
        uic.loadUi(ui_file, self)



class CustomCheckBox(QtWidgets.QCheckBox):

    # with the current state and the name of the box
    valueChanged_custom = QtCore.Signal(bool, str)

    def __init__(self, parent=None):

        super(CustomCheckBox, self).__init__(parent)
        self.stateChanged.connect(self.emit_value_name)

    @QtCore.Slot(int)
    def emit_value_name(self, state):
        self.valueChanged_custom.emit(bool(state), self.objectName())


class ProteusQMainWindow(QtWidgets.QMainWindow):
    """ Create the Main Window based on the *.ui file. """

    def __init__(self):
        # Get the path to the *.ui file
        this_dir = os.path.dirname(__file__)
        ui_file = os.path.join(this_dir, 'ui_qafm_gui.ui')

        # Load it
        super().__init__()
        uic.loadUi(ui_file, self)
        self.show()

class ProteusQGUI(GUIBase):
    """ GUI to control the ProteusQ. """
    
    _modclass = 'ProteusQGUI'
    _modtype = 'gui'

    __version__ = '0.2.4'

    ## declare connectors
    qafmlogic = Connector(interface='AFMConfocalLogic') # interface='AFMConfocalLogic'


    sigGotoObjpos = QtCore.Signal(dict)
    sigGotoAFMpos = QtCore.Signal(dict)
    sigColorBarChanged = QtCore.Signal(str)  # emit a dockwidget object.


    image_x_padding = ConfigOption('image_x_padding', 0.02)
    image_y_padding = ConfigOption('image_y_padding', 0.02)
    image_z_padding = ConfigOption('image_z_padding', 0.02)
    saved_default_view = ConfigOption('saved_default_view', b'\x00\x00\x00\xff\x00\x00\x00\x00\xfd\x00\x00\x00\x02\x00\x00\x00\x00\x00\x00\x01\x04\x00\x00\x03\xa1\xfc\x02\x00\x00\x00\x03\xfb\x00\x00\x00(\x00d\x00o\x00c\x00k\x00W\x00i\x00d\x00g\x00e\x00t\x00_\x00o\x00b\x00j\x00e\x00c\x00t\x00i\x00v\x00e\x01\x00\x00\x00D\x00\x00\x01\xd3\x00\x00\x01\xd3\x00\x07\xff\xff\xfb\x00\x00\x00$\x00d\x00o\x00c\x00k\x00W\x00i\x00d\x00g\x00e\x00t\x00_\x00o\x00p\x00t\x00i\x00_\x00x\x00y\x01\x00\x00\x02\x17\x00\x00\x01\x10\x00\x00\x01\x10\x00\xff\xff\xff\xfb\x00\x00\x00\x0c\x00o\x00p\x00t\x00i\x00_\x00z\x01\x00\x00\x03+\x00\x00\x00\xba\x00\x00\x00f\x00\xff\xff\xff\x00\x00\x00\x01\x00\x00\x06x\x00\x00\x03\xa1\xfc\x02\x00\x00\x00\x02\xfb\x00\x00\x00\x1e\x00d\x00o\x00c\x00k\x00W\x00i\x00d\x00g\x00e\x00t\x00_\x00i\x00s\x00o\x00b\x00\x00\x00\x00D\x00\x00\x00\xa7\x00\x00\x00y\x00\xff\xff\xff\xfc\x00\x00\x00D\x00\x00\x03\xa1\x00\x00\x02\xc8\x00\xff\xff\xff\xfc\x01\x00\x00\x00\x03\xfc\x00\x00\x01\x08\x00\x00\x02\xb5\x00\x00\x00\xa4\x00\xff\xff\xff\xfa\x00\x00\x00\x00\x01\x00\x00\x00\x0e\xfb\x00\x00\x00(\x00d\x00o\x00c\x00k\x00W\x00i\x00d\x00g\x00e\x00t\x00_\x00c\x00o\x00u\x00n\x00t\x00s\x00_\x00f\x00w\x01\x00\x00\x00\x00\xff\xff\xff\xff\x00\x00\x00\xa4\x00\xff\xff\xff\xfb\x00\x00\x00*\x00d\x00o\x00c\x00k\x00W\x00i\x00d\x00g\x00e\x00t\x00_\x00b\x00_\x00f\x00i\x00e\x00l\x00d\x00_\x00f\x00w\x01\x00\x00\x00\x00\xff\xff\xff\xff\x00\x00\x00\xa4\x00\xff\xff\xff\xfb\x00\x00\x002\x00d\x00o\x00c\x00k\x00W\x00i\x00d\x00g\x00e\x00t\x00_\x00H\x00e\x00i\x00g\x00h\x00t\x00(\x00D\x00a\x00c\x00)\x00_\x00f\x00w\x00\x00\x00\x00\x00\xff\xff\xff\xff\x00\x00\x00\xa4\x00\xff\xff\xff\xfb\x00\x00\x002\x00d\x00o\x00c\x00k\x00W\x00i\x00d\x00g\x00e\x00t\x00_\x00H\x00e\x00i\x00g\x00h\x00t\x00(\x00S\x00e\x00n\x00)\x00_\x00f\x00w\x00\x00\x00\x00\x00\xff\xff\xff\xff\x00\x00\x00\xa4\x00\xff\xff\xff\xfb\x00\x00\x00(\x00d\x00o\x00c\x00k\x00W\x00i\x00d\x00g\x00e\x00t\x00_\x00I\x00p\x00r\x00o\x00b\x00e\x00_\x00f\x00w\x00\x00\x00\x00\x00\xff\xff\xff\xff\x00\x00\x00\xa4\x00\xff\xff\xff\xfb\x00\x00\x00"\x00d\x00o\x00c\x00k\x00W\x00i\x00d\x00g\x00e\x00t\x00_\x00M\x00a\x00g\x00_\x00f\x00w\x00\x00\x00\x00\x00\xff\xff\xff\xff\x00\x00\x00\xa4\x00\xff\xff\xff\xfb\x00\x00\x00&\x00d\x00o\x00c\x00k\x00W\x00i\x00d\x00g\x00e\x00t\x00_\x00P\x00h\x00a\x00s\x00e\x00_\x00f\x00w\x00\x00\x00\x00\x00\xff\xff\xff\xff\x00\x00\x00\xa4\x00\xff\xff\xff\xfb\x00\x00\x00$\x00d\x00o\x00c\x00k\x00W\x00i\x00d\x00g\x00e\x00t\x00_\x00F\x00r\x00e\x00q\x00_\x00f\x00w\x00\x00\x00\x00\x00\xff\xff\xff\xff\x00\x00\x00\xa4\x00\xff\xff\xff\xfb\x00\x00\x00 \x00d\x00o\x00c\x00k\x00W\x00i\x00d\x00g\x00e\x00t\x00_\x00N\x00f\x00_\x00f\x00w\x00\x00\x00\x00\x00\xff\xff\xff\xff\x00\x00\x00\xa4\x00\xff\xff\xff\xfb\x00\x00\x00 \x00d\x00o\x00c\x00k\x00W\x00i\x00d\x00g\x00e\x00t\x00_\x00L\x00f\x00_\x00f\x00w\x00\x00\x00\x00\x00\xff\xff\xff\xff\x00\x00\x00\xa4\x00\xff\xff\xff\xfb\x00\x00\x00"\x00d\x00o\x00c\x00k\x00W\x00i\x00d\x00g\x00e\x00t\x00_\x00E\x00x\x001\x00_\x00f\x00w\x00\x00\x00\x00\x00\xff\xff\xff\xff\x00\x00\x00\xa4\x00\xff\xff\xff\xfb\x00\x00\x00"\x00d\x00o\x00c\x00k\x00W\x00i\x00d\x00g\x00e\x00t\x00_\x00o\x00b\x00j\x00_\x00x\x00y\x01\x00\x00\x00\x00\xff\xff\xff\xff\x00\x00\x00\xa4\x00\xff\xff\xff\xfb\x00\x00\x00"\x00d\x00o\x00c\x00k\x00W\x00i\x00d\x00g\x00e\x00t\x00_\x00o\x00b\x00j\x00_\x00x\x00z\x01\x00\x00\x00\x00\xff\xff\xff\xff\x00\x00\x00\xa4\x00\xff\xff\xff\xfb\x00\x00\x00"\x00d\x00o\x00c\x00k\x00W\x00i\x00d\x00g\x00e\x00t\x00_\x00o\x00b\x00j\x00_\x00y\x00z\x01\x00\x00\x00\x00\xff\xff\xff\xff\x00\x00\x00\xa4\x00\xff\xff\xff\xfc\x00\x00\x03\xc1\x00\x00\x02\xbf\x00\x00\x00\xa4\x00\xff\xff\xff\xfa\x00\x00\x00\x00\x01\x00\x00\x00\x0b\xfb\x00\x00\x00(\x00d\x00o\x00c\x00k\x00W\x00i\x00d\x00g\x00e\x00t\x00_\x00c\x00o\x00u\x00n\x00t\x00s\x00_\x00b\x00w\x01\x00\x00\x00\x00\xff\xff\xff\xff\x00\x00\x00\xa4\x00\xff\xff\xff\xfb\x00\x00\x00*\x00d\x00o\x00c\x00k\x00W\x00i\x00d\x00g\x00e\x00t\x00_\x00b\x00_\x00f\x00i\x00e\x00l\x00d\x00_\x00b\x00w\x01\x00\x00\x00\x00\xff\xff\xff\xff\x00\x00\x00\xa4\x00\xff\xff\xff\xfb\x00\x00\x002\x00d\x00o\x00c\x00k\x00W\x00i\x00d\x00g\x00e\x00t\x00_\x00H\x00e\x00i\x00g\x00h\x00t\x00(\x00D\x00a\x00c\x00)\x00_\x00b\x00w\x00\x00\x00\x00\x00\xff\xff\xff\xff\x00\x00\x00\xa4\x00\xff\xff\xff\xfb\x00\x00\x002\x00d\x00o\x00c\x00k\x00W\x00i\x00d\x00g\x00e\x00t\x00_\x00H\x00e\x00i\x00g\x00h\x00t\x00(\x00S\x00e\x00n\x00)\x00_\x00b\x00w\x00\x00\x00\x00\x00\xff\xff\xff\xff\x00\x00\x00\xa4\x00\xff\xff\xff\xfb\x00\x00\x00(\x00d\x00o\x00c\x00k\x00W\x00i\x00d\x00g\x00e\x00t\x00_\x00I\x00p\x00r\x00o\x00b\x00e\x00_\x00b\x00w\x00\x00\x00\x00\x00\xff\xff\xff\xff\x00\x00\x00\xa4\x00\xff\xff\xff\xfb\x00\x00\x00"\x00d\x00o\x00c\x00k\x00W\x00i\x00d\x00g\x00e\x00t\x00_\x00M\x00a\x00g\x00_\x00b\x00w\x00\x00\x00\x00\x00\xff\xff\xff\xff\x00\x00\x00\xa4\x00\xff\xff\xff\xfb\x00\x00\x00&\x00d\x00o\x00c\x00k\x00W\x00i\x00d\x00g\x00e\x00t\x00_\x00P\x00h\x00a\x00s\x00e\x00_\x00b\x00w\x00\x00\x00\x00\x00\xff\xff\xff\xff\x00\x00\x00\xa4\x00\xff\xff\xff\xfb\x00\x00\x00$\x00d\x00o\x00c\x00k\x00W\x00i\x00d\x00g\x00e\x00t\x00_\x00F\x00r\x00e\x00q\x00_\x00b\x00w\x00\x00\x00\x00\x00\xff\xff\xff\xff\x00\x00\x00\xa4\x00\xff\xff\xff\xfb\x00\x00\x00 \x00d\x00o\x00c\x00k\x00W\x00i\x00d\x00g\x00e\x00t\x00_\x00N\x00f\x00_\x00b\x00w\x00\x00\x00\x00\x00\xff\xff\xff\xff\x00\x00\x00\xa4\x00\xff\xff\xff\xfb\x00\x00\x00 \x00d\x00o\x00c\x00k\x00W\x00i\x00d\x00g\x00e\x00t\x00_\x00L\x00f\x00_\x00b\x00w\x00\x00\x00\x00\x00\xff\xff\xff\xff\x00\x00\x00\xa4\x00\xff\xff\xff\xfb\x00\x00\x00"\x00d\x00o\x00c\x00k\x00W\x00i\x00d\x00g\x00e\x00t\x00_\x00E\x00x\x001\x00_\x00b\x00w\x00\x00\x00\x00\x00\xff\xff\xff\xff\x00\x00\x00\xa4\x00\xff\xff\xff\xfb\x00\x00\x00\x1c\x00d\x00o\x00c\x00k\x00W\x00i\x00d\x00g\x00e\x00t\x00_\x00a\x00f\x00m\x01\x00\x00\x06\x84\x00\x00\x00\xfc\x00\x00\x00\xfc\x00\xff\xff\xff\x00\x00\x00\x00\x00\x00\x03\xa1\x00\x00\x00\x04\x00\x00\x00\x04\x00\x00\x00\x08\x00\x00\x00\x08\xfc\x00\x00\x00\x01\x00\x00\x00\x02\x00\x00\x00\x04\x00\x00\x00"\x00T\x00o\x00o\x00l\x00B\x00a\x00r\x00_\x00o\x00p\x00t\x00i\x00m\x00i\x00z\x00e\x00r\x01\x00\x00\x00\x00\xff\xff\xff\xff\x00\x00\x00\x00\x00\x00\x00\x00\x00\x00\x002\x00T\x00o\x00o\x00l\x00B\x00a\x00r\x00_\x00o\x00b\x00j\x00e\x00c\x00t\x00i\x00v\x00e\x00_\x00s\x00c\x00a\x00n\x00n\x00e\x00r\x01\x00\x00\x00h\xff\xff\xff\xff\x00\x00\x00\x00\x00\x00\x00\x00\x00\x00\x00\x18\x00T\x00o\x00o\x00l\x00B\x00a\x00r\x00_\x00s\x00t\x00o\x00p\x01\x00\x00\x01G\xff\xff\xff\xff\x00\x00\x00\x00\x00\x00\x00\x00\x00\x00\x00,\x00T\x00o\x00o\x00l\x00B\x00a\x00r\x00_\x00s\x00a\x00m\x00p\x00l\x00e\x00_\x00s\x00c\x00a\x00n\x00n\x00e\x00r\x01\x00\x00\x01\x82\xff\xff\xff\xff\x00\x00\x00\x00\x00\x00\x00\x00')

    _dock_state = 'double'  # possible: single and double

    _image_container = {}
    _cb_container = {}
    _checkbox_container = {}
    _plot_container = {}
    _dockwidget_container = {}

    # status variables (will be saved at shutdown)
    _save_display_view = StatusVar('save_display_view', default=None) # It is a bytearray
    _obj_range_x_min = StatusVar('obj_range_x_min', default=0)  # in m
    _obj_range_x_max = StatusVar('obj_range_x_max', default=30e-6)  # in m
    _obj_range_x_num = StatusVar('obj_range_x_num', default=40)
    _obj_range_y_min = StatusVar('obj_range_y_min', default=0)  # in m
    _obj_range_y_max = StatusVar('obj_range_y_max', default=30e-6)  # in m
    _obj_range_y_num = StatusVar('obj_range_y_num', default=40)
    _obj_range_z_min = StatusVar('obj_range_z_min', default=0)  # in m
    _obj_range_z_max = StatusVar('obj_range_z_max', default=10e-6)  # in m
    _obj_range_z_num = StatusVar('obj_range_z_num', default=40)

    _save_obj_xy = StatusVar('save_obj_xy', default=False)
    _save_obj_xz = StatusVar('save_obj_xz', default=False)
    _save_obj_yz = StatusVar('save_obj_yz', default=False)
    _obj_save_text = StatusVar('obj_save_text', default='')

    _qafm_save_text = StatusVar('qafm_save_text', default='')
    _probename_text = StatusVar('probename_text', default='')
    _samplename_text = StatusVar('samplename_text', default='')
    _daily_folder = StatusVar('daily_folder', default=True)

    _afm_range_x_min = StatusVar('afm_range_x_min', default=0)
    _afm_range_x_max = StatusVar('afm_range_x_max', default=100e-6)
    _afm_range_x_num = StatusVar('afm_range_x_num', default=100)

    _afm_range_y_min = StatusVar('afm_range_y_min', default=0)
    _afm_range_y_max = StatusVar('afm_range_y_max', default=100e-6)
    _afm_range_y_num = StatusVar('afm_range_y_num', default=100)

    # here are the checked meas params stored, a list of strings
    _stat_var_meas_params = StatusVar('stat_var_meas_params', default=[])

    _current_cs = ColorScaleInferno()

    def __init__(self, config, **kwargs):
        super().__init__(config=config, **kwargs)

    def on_activate(self):
        """ Definition and initialization of the GUI. """

        self._qafm_logic = self.qafmlogic()

        self.initMainUI()      # initialize the main GUI
        #self.default_view()

        self._qafm_logic.sigQAFMScanInitialized.connect(self.adjust_qafm_image)
        self._qafm_logic.sigQAFMLineScanFinished.connect(self._update_qafm_data)
        self._qafm_logic.sigQAFMScanFinished.connect(self.enable_scan_actions)
        self._qafm_logic.sigNewAFMPos.connect(self.update_afm_pos)

        self._qafm_logic.sigObjScanInitialized.connect(self.adjust_obj_image)
        self._qafm_logic.sigObjLineScanFinished.connect(self._update_obj_data)
        self._qafm_logic.sigObjScanFinished.connect(self.enable_scan_actions)
        self._qafm_logic.sigNewObjPos.connect(self.update_obj_pos)

        self._mw.actionStart_QAFM_Scan.triggered.connect(self.start_qafm_scan_clicked)
        self._mw.actionStop_Scan.triggered.connect(self.stop_any_scanning)
        self._mw.actionStart_Obj_XY_scan.triggered.connect(self.start_obj_scan_xy_scan_clicked )
        self._mw.actionStart_Obj_XZ_scan.triggered.connect(self.start_obj_scan_xz_scan_clicked )
        self._mw.actionStart_Obj_YZ_scan.triggered.connect(self.start_obj_scan_yz_scan_clicked )


        self._qafm_logic.sigOptimizeScanInitialized.connect(self.adjust_optimizer_image)
        self._qafm_logic.sigOptimizeLineScanFinished.connect(self._update_opti_data)
        self._qafm_logic.sigOptimizeScanFinished.connect(self.enable_optimizer_action)
        self._qafm_logic.sigOptimizeScanFinished.connect(self.update_target_pos)

        self._mw.actionOptimize_Pos.triggered.connect(self.start_optimize_clicked)

        self._qafm_logic.sigObjTargetReached.connect(self.enable_scan_actions)
        self._qafm_logic.sigAFMTargetReached.connect(self.enable_scan_actions)

        self._mw.actionSplit_Display.triggered.connect(self.split_view)
        self._mw.actionCombine_Display.triggered.connect(self.combine_view)
        self._mw.actionDefault_Display.triggered.connect(self.default_view)
        self._mw.actionSave_Display.triggered.connect(self.save_view)
        self._mw.actionLoad_Display.triggered.connect(self.load_view)

        self._mw.actionGo_To_AFM_pos.triggered.connect(self.goto_afm_pos_clicked)
        self._mw.actionGo_To_Obj_pos.triggered.connect(self.goto_obj_pos_clicked)
        

        self.sigGotoObjpos.connect(self._qafm_logic.set_obj_pos)
        self.sigGotoAFMpos.connect(self._qafm_logic.set_afm_pos)
        self.sigColorBarChanged.connect(self._update_data_from_dockwidget)

        self._qafm_logic.sigQAFMDataSaved.connect(self.enable_qafm_save_button)
        self._mw.actionSaveDataQAFM.triggered.connect(self.save_qafm_data_clicked)

        self._qafm_logic.sigObjDataSaved.connect(self.enable_obj_save_button)
        self._mw.actionSaveObjData.triggered.connect(self.save_obj_data_clicked)

        self._qafm_logic.sigOptiDataSaved.connect(self.enable_opti_save_button)
        self._mw.actionSaveOptiData.triggered.connect(self.save_opti_data_clicked)

        # update the display:
        self.update_obj_pos(self._qafm_logic.get_obj_pos())
        self.update_afm_pos(self._qafm_logic.get_afm_pos())

        if 'obj_xy' in self._image_container:
            self._image_container['obj_xy'].sigMouseClicked.connect(self.update_targetpos_xy)

        self.retrieve_status_var()

        self._mw.action_curr_pos_to_target.triggered.connect(self.set_current_pos_to_target)
        self._mw.action_center_pos_to_target.triggered.connect(self.set_center_pos_to_target)

        self.initQuantiUI()
        self._mw.action_Quantitative_Measure.triggered.connect(self.openQuantiMeas)

        # connect Quantitative signals 
        self._qm.Start_QM_PushButton.clicked.connect(self.start_quantitative_measure_clicked)
        self._qm.Continue_QM_PushButton.clicked.connect(self.continue_quantitative_measure_clicked)
        self._qm.Stop_QM_PushButton.clicked.connect(self.stop_quantitative_measure_clicked)

        self._qm.Start_QM_PushButton.clicked.connect(self.disable_scan_actions_quanti)
        self._qm.Continue_QM_PushButton.clicked.connect(self.disable_scan_actions_quanti)
        self._qafm_logic.sigQuantiScanFinished.connect(self.enable_scan_actions_quanti)


        # initialize the settings stuff
        self.initSettingsUI()
        
        # Initialize iso b parameter
<<<<<<< HEAD
        self._mw.use_single_isob_RadioButton.toggled.connect(self._set_iso_b_single_mode)
        self._mw.freq1_isob_freq_DSpinBox.valueChanged.connect(self._set_freq1_iso_b_freq)
        self._mw.freq2_isob_freq_DSpinBox.valueChanged.connect(self._set_freq2_iso_b_freq)
        self._mw.isob_gain_DSpinBox.valueChanged.connect(self._set_iso_b_gain)

        self._mw.freq1_isob_freq_DSpinBox.setMinimalStep = 10e3
        self._mw.freq2_isob_freq_DSpinBox.setMinimalStep = 10e3
        self._mw.isob_gain_DSpinBox.setMinimalStep = 0.01
=======
        self._mw.single_isob_freq_DSpinBox.valueChanged.connect(self._set_single_iso_b_freq)
        self._mw.single_isob_gain_DSpinBox.valueChanged.connect(self._set_single_iso_b_gain)
>>>>>>> e2028cf8

        self._qafm_logic.sigIsoBParamsUpdated.connect(self.update_iso_b_param)
        self.update_iso_b_param()


    def on_deactivate(self):
        """ Deactivate the module properly.
        """
        self.store_status_var()
        self._mw.close()
        self._qm.close()
        self._sd.close()


    def show(self):
        """Make window visible and put it above all other windows.
        """
        QtWidgets.QMainWindow.show(self._mw)
        self._mw.activateWindow()
        self._mw.raise_()


    def initQuantiUI(self):
    	self._qm = QuantitativeMeasurementWindow()


    def openQuantiMeas(self):
    	self._qm.show()


    def initMainUI(self):
        """ Definition, configuration and initialisation of the confocal GUI.

        This init connects all the graphic modules, which were created in the
        *.ui file and configures the event handling between the modules.
        Moreover it sets default values.
        """
        self._mw = ProteusQMainWindow()

        ###################################################################
        #               Configuring the dock widgets                      #
        ###################################################################
        # All our gui elements are dockable, and so there should be no "central" widget.
        self._mw.centralwidget.hide()
        self._mw.setDockNestingEnabled(True)
        self._create_dockwidgets()
        self._create_meas_params()
        self._set_aspect_ratio_images()
        self.split_view()

        self.adjust_qafm_image()
        self.adjust_all_obj_images()
        self.adjust_optimizer_image('opti_xy')
        self._update_opti_data('opti_z')

        self._initialize_inputs()

    def initSettingsUI(self):
        """ Initialize and set up the Settings Dialog. """

        self._sd = SettingsDialog()

        self._mw.action_open_settings.triggered.connect(self.show_settings_window)

        self._sd.accepted.connect(self.update_qafm_settings)
        self._sd.rejected.connect(self.keep_former_qafm_settings)
        self._sd.buttonBox.button(QtWidgets.QDialogButtonBox.Apply).clicked.connect(self.update_qafm_settings)

        self._sd.iso_b_operation_CheckBox.stateChanged.connect(self._mw.dockWidget_isob.setVisible)
        self._sd.iso_b_operation_CheckBox.stateChanged.connect(self._mw.dockWidget_isob.setEnabled)

        # toggle twice to initiate a state change and come back to the initial one.
        self._sd.iso_b_operation_CheckBox.toggle()
        self._sd.iso_b_operation_CheckBox.toggle()

        # write the configuration to the settings window of the GUI.
        self.keep_former_qafm_settings()

        # react on setting changes by the logic
        self._qafm_logic.sigSettingsUpdated.connect(self.keep_former_qafm_settings)

    def _set_iso_b_single_mode(self, single_mode):
        #print('val changed:', single_mode)
        self._qafm_logic.set_iso_b_params(single_mode=single_mode)

    def _set_freq1_iso_b_freq(self, freq1):
        #print('val changed:', freq1)
        self._qafm_logic.set_iso_b_params(freq1=freq1)

    def _set_freq2_iso_b_freq(self, freq2):
        #print('val changed:', freq2)
        self._qafm_logic.set_iso_b_params(freq2=freq2)

    def _set_iso_b_gain(self, gain):
        #print('val changed:', gain)
        self._qafm_logic.set_iso_b_params(gain=gain)  


    def update_iso_b_param(self):
        """ Update single iso b parameter from the logic """

        self._mw.use_single_isob_RadioButton.blockSignals(True) 
        self._mw.use_dual_isob_RadioButton.blockSignals(True) 
        self._mw.freq1_isob_freq_DSpinBox.blockSignals(True)
        self._mw.freq2_isob_freq_DSpinBox.blockSignals(True)
        self._mw.isob_gain_DSpinBox.blockSignals(True)

        single_mode, freq1, freq2, gain = self._qafm_logic.get_iso_b_params()

        if single_mode is not None:
            if single_mode == True:
                self._mw.use_single_isob_RadioButton.setChecked(True)
                self._mw.freq2_isob_freq_DSpinBox.setEnabled(False)
            else:
                self._mw.use_dual_isob_RadioButton.setChecked(True)
                self._mw.freq2_isob_freq_DSpinBox.setEnabled(True)

        if freq1 is not None:
            self._mw.freq1_isob_freq_DSpinBox.setValue(freq1)

        if freq2 is not None:
            self._mw.freq2_isob_freq_DSpinBox.setValue(freq2)

        if gain is not None:
            self._mw.isob_gain_DSpinBox.setValue(gain)

        self._mw.use_single_isob_RadioButton.blockSignals(False) 
        self._mw.use_dual_isob_RadioButton.blockSignals(False) 
        self._mw.freq1_isob_freq_DSpinBox.blockSignals(False)
        self._mw.freq2_isob_freq_DSpinBox.blockSignals(False)
        self._mw.isob_gain_DSpinBox.blockSignals(False)


    def update_qafm_settings(self):
        
        # create a settings dict
        sd = {}

        # general settings
        sd['idle_move_target_sample'] = self._sd.idle_move_target_sample_DoubleSpinBox.value()
        sd['idle_move_target_obj'] = self._sd.idle_move_target_obj_DoubleSpinBox.value()
        # scanning settings
        sd['idle_move_scan_sample'] = self._sd.idle_move_scan_sample_DoubleSpinBox.value()
        sd['idle_move_scan_obj'] = self._sd.idle_move_scan_obj_DoubleSpinBox.value()
        sd['int_time_sample_scan'] = self._sd.int_time_sample_scan_DoubleSpinBox.value()
        sd['int_time_obj_scan'] = self._sd.int_time_obj_scan_DoubleSpinBox.value()
        # save settings
        sd['root_folder_name'] = self._sd.rootfolder_name_LineEdit.text()
        sd['create_summary_pic'] = self._sd.create_summary_pic_CheckBox.isChecked()
        sd['save_to_gwyddion'] = self._sd.save_to_gwyddion_CheckBox.isChecked()
        # optimizer settings
        sd['optimizer_x_range'] = self._sd.optimizer_x_range_DoubleSpinBox.value()
        sd['optimizer_x_res'] = self._sd.optimizer_x_res_SpinBox.value()
        sd['optimizer_y_range'] = self._sd.optimizer_y_range_DoubleSpinBox.value()
        sd['optimizer_y_res'] = self._sd.optimizer_y_res_SpinBox.value()
        sd['optimizer_z_range'] = self._sd.optimizer_z_range_DoubleSpinBox.value()
        sd['optimizer_z_res'] = self._sd.optimizer_z_res_SpinBox.value()
        sd['optimizer_int_time'] = self._sd.optimizer_int_time_DoubleSpinBox.value()
        sd['optimizer_period'] = self._sd.optimizer_period_DoubleSpinBox.value()
        sd['iso_b_operation'] = self._sd.iso_b_operation_CheckBox.isChecked()
        self._qafm_logic.set_qafm_settings(sd)


    def keep_former_qafm_settings(self):
        """ Keep the old settings and restores them in the gui from logic. """
        
        sd = self._qafm_logic.get_qafm_settings()

        # general settings
        self._sd.idle_move_target_sample_DoubleSpinBox.setValue(sd['idle_move_target_sample'])
        self._sd.idle_move_target_obj_DoubleSpinBox.setValue(sd['idle_move_target_obj'])
        # scanning settings
        self._sd.idle_move_scan_sample_DoubleSpinBox.setValue(sd['idle_move_scan_sample'])
        self._sd.idle_move_scan_obj_DoubleSpinBox.setValue(sd['idle_move_scan_obj'])
        self._sd.int_time_sample_scan_DoubleSpinBox.setValue(sd['int_time_sample_scan'])
        self._sd.int_time_obj_scan_DoubleSpinBox.setValue(sd['int_time_obj_scan'])
        # save settings
        self._sd.rootfolder_name_LineEdit.setText(sd['root_folder_name'])
        self._sd.create_summary_pic_CheckBox.setChecked(sd['create_summary_pic'])
        self._sd.save_to_gwyddion_CheckBox.setChecked(sd['save_to_gwyddion'])
        # optimizer settings
        self._sd.optimizer_x_range_DoubleSpinBox.setValue(sd['optimizer_x_range'])
        self._sd.optimizer_x_res_SpinBox.setValue(sd['optimizer_x_res'])
        self._sd.optimizer_y_range_DoubleSpinBox.setValue(sd['optimizer_y_range'])
        self._sd.optimizer_y_res_SpinBox.setValue(sd['optimizer_y_res'])
        self._sd.optimizer_z_range_DoubleSpinBox.setValue(sd['optimizer_z_range'])
        self._sd.optimizer_z_res_SpinBox.setValue(sd['optimizer_z_res'])
        self._sd.optimizer_int_time_DoubleSpinBox.setValue(sd['optimizer_int_time'])
        self._sd.optimizer_period_DoubleSpinBox.setValue(sd['optimizer_period'])    

        self._sd.iso_b_operation_CheckBox.setChecked(sd['iso_b_operation'])


    def show_settings_window(self):
        """ Show and open the settings window. """
        self._sd.show()


    def retrieve_status_var(self):
        """ Obtain variables from file. """

        self._mw.obj_x_min_DSpinBox.setValue(self._obj_range_x_min)
        self._mw.obj_x_max_DSpinBox.setValue(self._obj_range_x_max)
        self._mw.obj_x_num_SpinBox.setValue(self._obj_range_x_num)

        self._mw.obj_y_min_DSpinBox.setValue(self._obj_range_y_min)
        self._mw.obj_y_max_DSpinBox.setValue(self._obj_range_y_max)
        self._mw.obj_y_num_SpinBox.setValue(self._obj_range_y_num)

        self._mw.obj_z_min_DSpinBox.setValue(self._obj_range_z_min)
        self._mw.obj_z_max_DSpinBox.setValue(self._obj_range_z_max)
        self._mw.obj_z_num_SpinBox.setValue(self._obj_range_z_num)

        self._mw.save_obj_xy_CheckBox.setChecked(self._save_obj_xy)
        self._mw.save_obj_xz_CheckBox.setChecked(self._save_obj_xz)
        self._mw.save_obj_yz_CheckBox.setChecked(self._save_obj_yz)
        self._mw.obj_save_LineEdit.setText(self._obj_save_text)

        self._mw.qafm_save_LineEdit.setText(self._qafm_save_text)
        self._mw.probename_LineEdit.setText(self._probename_text)
        self._mw.samplename_LineEdit.setText(self._samplename_text)
        self._mw.daily_folder_CheckBox.setChecked(self._daily_folder)

        self._mw.afm_x_min_DSpinBox.setValue(self._afm_range_x_min)
        self._mw.afm_x_max_DSpinBox.setValue(self._afm_range_x_max)
        self._mw.afm_x_num_SpinBox.setValue(self._afm_range_x_num)

        self._mw.afm_y_min_DSpinBox.setValue(self._afm_range_y_min)
        self._mw.afm_y_max_DSpinBox.setValue(self._afm_range_y_max)
        self._mw.afm_y_num_SpinBox.setValue(self._afm_range_y_num)

        for entry in self._stat_var_meas_params:
            if entry in self._checkbox_container:
                self._checkbox_container[entry].setChecked(True)


    def store_status_var(self):
        """ Store all those variables to file. """

        self._obj_range_x_min = self._mw.obj_x_min_DSpinBox.value()
        self._obj_range_x_max = self._mw.obj_x_max_DSpinBox.value()
        self._obj_range_x_num = self._mw.obj_x_num_SpinBox.value()
        self._obj_range_y_min = self._mw.obj_y_min_DSpinBox.value()
        self._obj_range_y_max = self._mw.obj_y_max_DSpinBox.value()
        self._obj_range_y_num = self._mw.obj_y_num_SpinBox.value()
        self._obj_range_z_min = self._mw.obj_z_min_DSpinBox.value()
        self._obj_range_z_max = self._mw.obj_z_max_DSpinBox.value()
        self._obj_range_z_num = self._mw.obj_z_num_SpinBox.value()

        self._save_obj_xy = self._mw.save_obj_xy_CheckBox.isChecked()
        self._save_obj_xz = self._mw.save_obj_xz_CheckBox.isChecked()
        self._save_obj_yz = self._mw.save_obj_yz_CheckBox.isChecked()
        self._obj_save_text = self._mw.obj_save_LineEdit.text()

        self._qafm_save_text = self._mw.qafm_save_LineEdit.text()
        self._probename_text = self._mw.probename_LineEdit.text()
        self._samplename_text = self._mw.samplename_LineEdit.text()
        self._daily_folder = self._mw.daily_folder_CheckBox.isChecked()

        self._afm_range_x_min = self._mw.afm_x_min_DSpinBox.value()
        self._afm_range_x_max = self._mw.afm_x_max_DSpinBox.value()
        self._afm_range_x_num = self._mw.afm_x_num_SpinBox.value()

        self._afm_range_y_min = self._mw.afm_y_min_DSpinBox.value()
        self._afm_range_y_max = self._mw.afm_y_max_DSpinBox.value()
        self._afm_range_y_num = self._mw.afm_y_num_SpinBox.value()

        # store the selection of the measurement params
        self._stat_var_meas_params = []
        for entry in self._checkbox_container:
            if self._checkbox_container[entry].isChecked():
                self._stat_var_meas_params.append(entry)

    def get_all_data_matrices(self):
        """ more of a helper method to get all the data matrices. """

        data_dict = {}
        data_dict.update(self._qafm_logic.get_qafm_data())
        data_dict.update(self._qafm_logic.get_obj_data())
        data_dict.update(self._qafm_logic.get_opti_data())

        return data_dict

    def _create_colorbar(self, name, colorscale):
        """ Helper method to create Colorbar. 
        
        @param str name: the name of the colorbar object
        @param ColorScale colorscale: contains definition for colormap (colormap), 
                                  normalized colormap (cmap_normed) and Look Up 
                                  Table (lut).

        @return: Colorbar object
        """

        # store for convenience all the colorbars in a container
        self._cb_container[name] = ColorBar(colorscale.cmap_normed, width=100, 
                                            cb_min=0, cb_max=100)

        return self._cb_container[name]

    def _create_image_item(self, name, data_matrix):
        """ Helper method to create an Image Item.

        @param str name: the name of the image object
        @param np.array data_matrix: the data matrix for the image

        @return: ScanImageItem object
        """

        # store for convenience all the colorbars in a container
        self._image_container[name] = ScanImageItem(image=data_matrix, 
                                                    axisOrder='row-major')
        return self._image_container[name]

    def setColorScale(self, cscale):
        """ Replace the current color scale. 

        @param ColorScale cscale: object which contains all the relevant 
                                  definition of a color scale.

        @return object ColorScale: current ColorScale object
        """
        self._current_cs = cscale

        for key, image_item in self._image_container.items():
            image_item = self._image_container[key]
            colorbar = self._cb_container[key]

            colorbar.setColorMap(cscale.cmap_normed)
            image_item.setLookupTable(cscale.lut)

        return self.getColorScale()

    def getColorScale(self):
        """ Obtain the currently used ColorScale. 

        @return object ColorScale: current ColorScale object
        """
        return self._current_cs

    def _create_plot_item(self, name, x_axis, y_axis):
        """ Create a plot item to display 1D measurements.

        @param str name: The name for the Plot Item
        @param np.array x_axis: 1D array containing values for x axis (in SI)
        @param np.array y_axis: 1D array containing values for y axis (in SI)

        @return pyqtgraph.PlotDataItem: object holding the 1D measurement.
        """

        self._plot_container[name] = pg.PlotDataItem(x=x_axis, y=y_axis,
                                                     pen=pg.mkPen(palette.c1, 
                                                                  style=QtCore.Qt.DotLine),
                                                     symbol='o',
                                                     symbolPen=palette.c1,
                                                     symbolBrush=palette.c1,
                                                     symbolSize=7
                                                    )
        return self._plot_container[name]


    def _set_aspect_ratio_images(self):
        for entry in self._image_container:
            self._image_container[entry].getViewBox().setAspectLocked(lock=True, ratio=1.0)

    def _initialize_inputs(self):

        # set constraints
        self._mw.obj_x_min_DSpinBox.setRange(0.0, 30e-6)
        self._mw.obj_x_min_DSpinBox.setSuffix('m')
        self._mw.obj_x_min_DSpinBox.setMinimalStep(0.1e-6)

        self._mw.obj_x_max_DSpinBox.setRange(0.0, 30e-6)
        self._mw.obj_x_max_DSpinBox.setSuffix('m')
        self._mw.obj_x_max_DSpinBox.setMinimalStep(0.1e-6)

        self._mw.obj_x_num_SpinBox.setRange(2, 10000)

        self._mw.obj_y_min_DSpinBox.setRange(0.0, 30e-6)
        self._mw.obj_y_min_DSpinBox.setSuffix('m')
        self._mw.obj_y_min_DSpinBox.setMinimalStep(0.1e-6)

        self._mw.obj_y_max_DSpinBox.setRange(0.0, 30e-6)
        self._mw.obj_y_max_DSpinBox.setSuffix('m')
        self._mw.obj_y_max_DSpinBox.setMinimalStep(0.1e-6)

        self._mw.obj_y_num_SpinBox.setRange(2, 10000)

        self._mw.obj_z_min_DSpinBox.setRange(0.0, 10e-6)
        self._mw.obj_z_min_DSpinBox.setSuffix('m')
        self._mw.obj_z_min_DSpinBox.setMinimalStep(0.1e-6)

        self._mw.obj_z_max_DSpinBox.setRange(0.0, 10e-6)
        self._mw.obj_z_max_DSpinBox.setSuffix('m')
        self._mw.obj_z_max_DSpinBox.setMinimalStep(0.1e-6)

        self._mw.obj_z_num_SpinBox.setRange(2, 10000)

        self._mw.obj_target_x_DSpinBox.setRange(0.0, 30e-6)
        self._mw.obj_target_x_DSpinBox.setSuffix('m')
        self._mw.obj_target_x_DSpinBox.setMinimalStep(0.1e-6)
        self._mw.obj_target_x_DSpinBox.setValue(15e-6)

        self._mw.obj_target_y_DSpinBox.setRange(0.0, 30e-6)
        self._mw.obj_target_y_DSpinBox.setSuffix('m')
        self._mw.obj_target_y_DSpinBox.setMinimalStep(0.1e-6)
        self._mw.obj_target_y_DSpinBox.setValue(15e-6)

        self._mw.obj_target_z_DSpinBox.setRange(0.0, 10e-6)
        self._mw.obj_target_z_DSpinBox.setSuffix('m')
        self._mw.obj_target_z_DSpinBox.setMinimalStep(0.1e-6)
        self._mw.obj_target_z_DSpinBox.setValue(5e-6)

        self._mw.afm_x_min_DSpinBox.setRange(0.0, 100e-6)
        self._mw.afm_x_min_DSpinBox.setSuffix('m')
        self._mw.afm_x_min_DSpinBox.setMinimalStep(0.1e-6)

        self._mw.afm_x_max_DSpinBox.setRange(0.0, 100e-6)
        self._mw.afm_x_max_DSpinBox.setSuffix('m')
        self._mw.afm_x_max_DSpinBox.setMinimalStep(0.1e-6)

        self._mw.afm_x_num_SpinBox.setRange(2, 10000)

        self._mw.afm_y_min_DSpinBox.setRange(0.0, 100e-6)
        self._mw.afm_y_min_DSpinBox.setSuffix('m')
        self._mw.afm_y_min_DSpinBox.setMinimalStep(0.1e-6)

        self._mw.afm_y_max_DSpinBox.setRange(0.0, 100e-6)
        self._mw.afm_y_max_DSpinBox.setSuffix('m')
        self._mw.afm_y_max_DSpinBox.setMinimalStep(0.1e-6)

        self._mw.afm_y_num_SpinBox.setRange(2, 10000)


        self._mw.afm_target_x_DSpinBox.setRange(0.0, 100e-6)
        self._mw.afm_target_x_DSpinBox.setSuffix('m')
        self._mw.afm_target_x_DSpinBox.setMinimalStep(0.1e-6)

        self._mw.afm_target_y_DSpinBox.setRange(0.0, 100e-6)
        self._mw.afm_target_y_DSpinBox.setSuffix('m')
        self._mw.afm_target_y_DSpinBox.setMinimalStep(0.1e-6)

        self._mw.obj_cur_x_DSpinBox.setSuffix('m')
        self._mw.obj_cur_x_DSpinBox.setRange(0.0, 30e-6)
        self._mw.obj_cur_y_DSpinBox.setSuffix('m')
        self._mw.obj_cur_y_DSpinBox.setRange(0.0, 30e-6)
        self._mw.obj_cur_z_DSpinBox.setSuffix('m')
        self._mw.obj_cur_z_DSpinBox.setRange(0.0, 10e-6)

        self._mw.afm_curr_x_DSpinBox.setSuffix('m')
        self._mw.afm_curr_x_DSpinBox.setRange(0.0, 100e-6)
        self._mw.afm_curr_x_DSpinBox.setDecimals(3, dynamic_precision=False)
        self._mw.afm_curr_y_DSpinBox.setSuffix('m')
        self._mw.afm_curr_y_DSpinBox.setRange(0.0, 100e-6)
        self._mw.afm_curr_y_DSpinBox.setDecimals(3, dynamic_precision=False)

        # set initial values:
        self._mw.obj_x_min_DSpinBox.setValue(0.0e-6)
        self._mw.obj_x_max_DSpinBox.setValue(30e-6)
        self._mw.obj_y_min_DSpinBox.setValue(0.0e-6)
        self._mw.obj_y_max_DSpinBox.setValue(30e-6)
        self._mw.obj_z_min_DSpinBox.setValue(0.0e-6)
        self._mw.obj_z_max_DSpinBox.setValue(10e-6)
        
    # ========================================================================== 
    #         BEGIN: Creation and Adaptation of Display Widget
    # ========================================================================== 

    def _create_dockwidgets(self):
        """ Generate all the required DockWidgets. 

        To understand the creation procedure of the Display Widgets, it is 
        instructive to consider the file 'simple_dockwidget_example.ui'. The file 
        'simple_dockwidget_example.py' is the translated python file of the ui 
        file. The translation can be repeated with the pyui5 tool (usually an 
        *.exe or a *.bat file in the 'Scripts' folder of your python distribution)
        by running
              pyui5.exe simple_dockwidget_example.ui > simple_dockwidget_example.py
        From the 'simple_dockwidget_example.py' you will get the understanding
        how to create the dockwidget and its internal widgets in a correct way 
        (i.e. how to connect all of them properly together).
        The idea of the following methods are based on this creating process.

        The hierarchy looks like this

        DockWidget
            DockWidgetContent
                GraphicsView_1 (for main data)
                GraphicsView_2 (for colorbar)
                QDoubleSpinBox_1 (for minimal abs value)
                QDoubleSpinBox_2 (for minimal percentile)
                QDoubleSpinBox_3 (for maximal abs value)
                QDoubleSpinBox_4 (for maximal percentile)
                QRadioButton_1 (to choose abs value)
                QRadioButton_2 (to choose percentile)
              
        DockWidgetContent is a usual QWidget, hosting the internal content of the 
        DockWidget.

        Another good reference:
          https://www.geeksforgeeks.org/pyqt5-qdockwidget-setting-multiple-widgets-inside-it/

        """

        self._dock_state = ''

        ref_last_dockwidget = None
        is_first = True

        data_dict = self.get_all_data_matrices()
        c_scale = self.getColorScale()

        for obj_name in data_dict:

            # connect all dock widgets to the central widget
            dockwidget = QtWidgets.QDockWidget(self._mw.centralwidget)

            self._dockwidget_container[obj_name] = dockwidget
            setattr(self._mw,  f'dockWidget_{obj_name}', dockwidget)
            dockwidget.name = obj_name # store the original name. 

            # hide controls for the optimizer, it is not needed anyway
            if 'opti_xy' in obj_name:
                skip_colorcontrol = True
            else:
                skip_colorcontrol = False

            # take a different creation style for line widgets
            if 'opti_z' in obj_name:
                self._create_internal_line_widgets(dockwidget)
            else: 
                self._create_internal_widgets(dockwidget, skip_colorcontrol)

            dockwidget.setWindowTitle(obj_name)
            dockwidget.setObjectName(f'dockWidget_{obj_name}')

            # set size policy for dock widget
            sizePolicy = QtWidgets.QSizePolicy(QtWidgets.QSizePolicy.Expanding,
                                               QtWidgets.QSizePolicy.Preferred)
            sizePolicy.setHorizontalStretch(0)
            sizePolicy.setVerticalStretch(0)
            sizePolicy.setHeightForWidth(dockwidget.sizePolicy().hasHeightForWidth())
            dockwidget.setSizePolicy(sizePolicy)

            if is_first:
                self._mw.addDockWidget(QtCore.Qt.DockWidgetArea(2), dockwidget)
                # QtCore.Qt.Orientation(1): horizontal orientation
                self._mw.splitDockWidget(dockwidget, self._mw.dockWidget_afm,
                                         QtCore.Qt.Orientation(1))
                is_first = False
            else:
                self._mw.addDockWidget(QtCore.Qt.DockWidgetArea(4), dockwidget)
                self._mw.tabifyDockWidget(ref_last_dockwidget, dockwidget)

            # for optimizer, the creation is a line item, not an 2d image
            if 'opti_z' in obj_name:

                plot_item = self._create_plot_item(obj_name, 
                               data_dict[obj_name]['coord0_arr'], 
                               data_dict[obj_name]['data'])
                dockwidget.graphicsView.addItem(plot_item)

            else:

                image_item = self._create_image_item(obj_name, data_dict[obj_name]['data'])
                dockwidget.graphicsView_matrix.addItem(image_item)
                image_item.setLookupTable(c_scale.lut)

                colorbar = self._create_colorbar(obj_name, c_scale)
                dockwidget.graphicsView_cb.addItem(colorbar)
                dockwidget.graphicsView_cb.hideAxis('bottom')

                data_name = data_dict[obj_name]['nice_name']
                si_units = data_dict[obj_name]['si_units']

                dockwidget.graphicsView_cb.setLabel('left', data_name, units=si_units)
                dockwidget.graphicsView_cb.setMouseEnabled(x=False, y=False)

            ref_last_dockwidget = dockwidget

            # cover now the special adaptations:

            if ('fw' in obj_name) or ('bw' in obj_name) or ('opti_xy' in obj_name):

                dockwidget.graphicsView_matrix.setLabel('bottom', 'X position', units='m')
                dockwidget.graphicsView_matrix.setLabel('left', 'Y position', units='m')

            if 'obj' in obj_name:
                axis0 = obj_name[-2].upper()
                axis1 = obj_name[-1].upper()

                dockwidget.graphicsView_matrix.setLabel('bottom', f'{axis0} position', units='m')
                dockwidget.graphicsView_matrix.setLabel('left', f'{axis1} position', units='m')

            if 'opti_z' in obj_name:
                dockwidget.graphicsView.setLabel('bottom', 'Z position', units='m')
                dockwidget.graphicsView.setLabel('left', 'Fluorescence', units='c/s') 

        self.adjust_qafm_image()
        self.adjust_all_obj_images()
        self.adjust_optimizer_image('opti_xy')


    def _create_internal_line_widgets(self, parent_dock):

        parent = parent_dock 

        # Create a Content Widget to which a layout can be attached.
        # add the content widget to the dockwidget
        content = QtWidgets.QWidget(parent)
        parent.dockWidgetContent = content
        parent.dockWidgetContent.setObjectName("dockWidgetContent")
        parent.setWidget(content)

        # create the only widget
        parent_dock.graphicsView = graphicsView = PlotWidget(content)
        graphicsView.setObjectName("graphicsView")

        # create Size Policy for the widget.
        sizePolicy = QtWidgets.QSizePolicy(QtWidgets.QSizePolicy.Preferred, 
                                           QtWidgets.QSizePolicy.Preferred)
        sizePolicy.setHorizontalStretch(0)
        sizePolicy.setVerticalStretch(0)
        sizePolicy.setHeightForWidth(graphicsView.sizePolicy().hasHeightForWidth())
        graphicsView.setSizePolicy(sizePolicy)

        # create a grid layout
        grid = QtWidgets.QGridLayout(content)
        parent.gridLayout = grid
        parent.gridLayout.setObjectName("gridLayout")

        # arrange on grid
        grid.addWidget(graphicsView, 0, 0, 1, 1)


    def _create_internal_widgets(self, parent_dock, skip_colorcontrol=False):
        """  Create all the internal widgets for the dockwidget.

        @params parent_dock: the reference to the parent dock widget, which will
                             host the internal widgets
        """
        parent = parent_dock 

        # Create a Content Widget to which a layout can be attached.
        # add the content widget to the dockwidget
        content = QtWidgets.QWidget(parent)
        parent.dockWidgetContent = content
        parent.dockWidgetContent.setObjectName("dockWidgetContent")
        parent.setWidget(content)

        # create at first all required widgets

        parent_dock.graphicsView_matrix = graphicsView_matrix = ScanPlotWidget(content)
        graphicsView_matrix.setObjectName("graphicsView_matrix")

        parent.doubleSpinBox_cb_max = doubleSpinBox_cb_max = ScienDSpinBox(content)
        doubleSpinBox_cb_max.setObjectName("doubleSpinBox_cb_max")
        doubleSpinBox_cb_max.setMinimum(-100e9)
        doubleSpinBox_cb_max.setMaximum(100e9)

        parent_dock.doubleSpinBox_per_max = doubleSpinBox_per_max = ScienDSpinBox(content)
        doubleSpinBox_per_max.setObjectName("doubleSpinBox_per_max")
        doubleSpinBox_per_max.setMinimum(0)
        doubleSpinBox_per_max.setMaximum(100)
        doubleSpinBox_per_max.setValue(100.0)
        doubleSpinBox_per_max.setSuffix('%')

        parent_dock.graphicsView_cb = graphicsView_cb = ScanPlotWidget(content)
        graphicsView_cb.setObjectName("graphicsView_cb")

        parent_dock.doubleSpinBox_per_min = doubleSpinBox_per_min = ScienDSpinBox(content)
        doubleSpinBox_per_min.setObjectName("doubleSpinBox_per_min")
        doubleSpinBox_per_min.setMinimum(0)
        doubleSpinBox_per_min.setMaximum(100)
        doubleSpinBox_per_min.setValue(0.0)
        doubleSpinBox_per_min.setSuffix('%')
        doubleSpinBox_per_min.setMinimalStep(0.05)

        parent_dock.doubleSpinBox_cb_min = doubleSpinBox_cb_min = ScienDSpinBox(content)
        doubleSpinBox_cb_min.setObjectName("doubleSpinBox_cb_min")
        doubleSpinBox_cb_min.setMinimum(-100e9)
        doubleSpinBox_cb_min.setMaximum(100e9)

        parent.radioButton_cb_man = radioButton_cb_man = QtWidgets.QRadioButton(content)
        radioButton_cb_man.setObjectName("radioButton_cb_man")
        radioButton_cb_man.setText('Manual')
        
        parent_dock.radioButton_cb_per = radioButton_cb_per = QtWidgets.QRadioButton(content)
        radioButton_cb_per.setObjectName("radioButton_cb_per")
        radioButton_cb_per.setText('Percentiles')
        radioButton_cb_per.setChecked(True)

        # create required functions to react on change of the Radiobuttons:
        def cb_per_update(value):
            radioButton_cb_per.setChecked(True)
            self.sigColorBarChanged.emit(parent_dock.name)

        def cb_man_update(value):
            radioButton_cb_man.setChecked(True)
            self.sigColorBarChanged.emit(parent_dock.name)

        parent_dock.cb_per_update = cb_per_update
        doubleSpinBox_per_min.valueChanged.connect(cb_per_update)
        doubleSpinBox_per_max.valueChanged.connect(cb_per_update)
        
        parent_dock.cb_man_update = cb_man_update
        doubleSpinBox_cb_min.valueChanged.connect(cb_man_update)
        doubleSpinBox_cb_max.valueChanged.connect(cb_man_update)

        # create SizePolicy for only one spinbox, all the other spin boxes will
        # follow this size policy if not specified otherwise.
        sizePolicy = QtWidgets.QSizePolicy(QtWidgets.QSizePolicy.Fixed, 
                                           QtWidgets.QSizePolicy.Fixed)
        sizePolicy.setHorizontalStretch(0)
        sizePolicy.setVerticalStretch(0)
        sizePolicy.setHeightForWidth(doubleSpinBox_cb_max.sizePolicy().hasHeightForWidth())
        doubleSpinBox_cb_max.setSizePolicy(sizePolicy)
        doubleSpinBox_cb_max.setMaximumSize(QtCore.QSize(100, 16777215))

        # create Size Policy for the colorbar. Let it extend in vertical direction.
        # Horizontal direction will be limited by the spinbox above.
        sizePolicy = QtWidgets.QSizePolicy(QtWidgets.QSizePolicy.Preferred, 
                                           QtWidgets.QSizePolicy.Preferred)
        sizePolicy.setHorizontalStretch(0)
        sizePolicy.setVerticalStretch(0)
        sizePolicy.setHeightForWidth(graphicsView_cb.sizePolicy().hasHeightForWidth())
        graphicsView_cb.setSizePolicy(sizePolicy)
        graphicsView_cb.setMinimumSize(QtCore.QSize(80, 150))
        graphicsView_cb.setMaximumSize(QtCore.QSize(80, 16777215))

        # create a grid layout
        grid = QtWidgets.QGridLayout(content)
        parent.gridLayout = grid
        parent.gridLayout.setObjectName("gridLayout")

        # finally, arrange widgets on grid:
        # there are in total 7 rows, count runs from top to button, from left to
        # right.
        # it is (widget, fromRow, fromColum, rowSpan, columnSpan)

        if skip_colorcontrol:
            grid.addWidget(graphicsView_matrix,   0, 0, 1, 1) # start [0,0], span 7 rows down, 1 column wide
            doubleSpinBox_cb_max.hide()
            doubleSpinBox_per_max.hide()
            grid.addWidget(graphicsView_cb,       0, 1, 1, 1) # start [2,1], span 1 rows down, 1 column wide
            doubleSpinBox_per_min.hide()
            doubleSpinBox_cb_min.hide()
            radioButton_cb_man.hide()
            radioButton_cb_per.hide()
        else:

            grid.addWidget(graphicsView_matrix,   0, 0, 7, 1) # start [0,0], span 7 rows down, 1 column wide
            grid.addWidget(doubleSpinBox_cb_max,  0, 1, 1, 1) # start [0,1], span 1 rows down, 1 column wide
            grid.addWidget(doubleSpinBox_per_max, 1, 1, 1, 1) # start [1,1], span 1 rows down, 1 column wide
            grid.addWidget(graphicsView_cb,       2, 1, 1, 1) # start [2,1], span 1 rows down, 1 column wide
            grid.addWidget(doubleSpinBox_per_min, 3, 1, 1, 1) # start [3,1], span 1 rows down, 1 column wide
            grid.addWidget(doubleSpinBox_cb_min,  4, 1, 1, 1) # start [4,1], span 1 rows down, 1 column wide
            grid.addWidget(radioButton_cb_man,    5, 1, 1, 1) # start [5,1], span 1 rows down, 1 column wide
            grid.addWidget(radioButton_cb_per,    6, 1, 1, 1) # start [6,1], span 1 rows down, 1 column wide


    def _create_meas_params(self):
        """ Generate CheckBoxes to control which AFM parameters are to be measured."""

        meas_params_units = self._qafm_logic.get_afm_meas_params()
        meas_params = list(meas_params_units)

        for index, entry in enumerate(meas_params):

            checkbox = CustomCheckBox(self._mw.scan_param_groupBox)
            checkbox.setObjectName(entry)
            checkbox.setText(entry)
            checkbox.valueChanged_custom.connect(self._update_afm_dockwidget_by_name)
            checkbox.setChecked(True)
            checkbox.setChecked(False)

            self._mw.gridLayout_scan_params.addWidget(checkbox, index, 0, 1, 1)
            self._checkbox_container[entry] = checkbox


    def _update_afm_dockwidget_by_name(self, make_visible, name):
        """ Helper method to call the correct dockwidget

        @param bool make_visible: visible or not
        @param str name: generic name of the dock widget
        """
        self.update_dockwidget_visibility(make_visible, f'{name}_fw')
        self.update_dockwidget_visibility(make_visible, f'{name}_bw')


    # ========================================================================== 
    #          END: Creation and Adaptation of Display Widget
    # ========================================================================== 
    # ========================================================================== 
    #                       View related methods 
    # ========================================================================== 

    def save_view(self):
        """Saves the current GUI state as a QbyteArray.
           The .data() function will transform it to a bytearray, 
           which can be saved as a StatusVar and read by the load_view method. 
        """
        self._save_display_view = self._mw.saveState().data() 
        

    def load_view(self):
        """Loads the saved state from the GUI and can read a QbyteArray
            or a simple byteArray aswell.
        """
        if self._save_display_view is None:
            pass
        else:
            self._mw.restoreState(self._save_display_view)


    def default_view(self):
        """Restore the arrangement of DockWidgets to the default and
           unchecks any Scan parameter that was previously selected.
        """
        self._mw.restoreState(self.saved_default_view)

        for entry in self._checkbox_container:
            self._checkbox_container[entry].setChecked(False)

        self._dock_state == 'double'


    def split_view(self):
        """ Split the dockwidgets in forward and backward scans.
        Attach the remaining dockwidgets to the forward group.
        """

        if self._dock_state == 'double':
            return

        first_object = True
        ref_last_dockwidget = None

        for key, item in self._dockwidget_container.items():
            if 'bw' in key:
                if first_object:
                    self._mw.splitDockWidget(self._mw.dockWidget_afm, 
                                             item,  
                                             QtCore.Qt.Orientation(1))
                    self._mw.splitDockWidget(item, 
                                             self._mw.dockWidget_afm, 
                                             QtCore.Qt.Orientation(1))
                    first_object = False
                else:
                    self._mw.tabifyDockWidget(ref_last_dockwidget, item)
            ref_last_dockwidget = item

        # Creates the optimizer below the optical Widget
        #FIXME: reversed can only be applied on dict from python 3.8, whenever
        #       updated to 3.8, remove this list handling intermediate layer
        for key, item in reversed(list(self._dockwidget_container.items())):

            if 'opti_xy' in key:
                self._mw.splitDockWidget(self._mw.dockWidget_objective,
                                         item,
                                         QtCore.Qt.Orientation(2))
            if 'opti_z' in key:
                self._mw.splitDockWidget(self._mw.dockWidget_objective,
                                         item,
                                         QtCore.Qt.Orientation(2))

        self._dock_state = 'double'


    def combine_view(self):
        """ Combine all the dockwidget in the center under one. """

        if self._dock_state == 'single':
            return

        ref_last_dockwidget = None
        
        #FIXME: reversed can only be applied on dict from python 3.8, whenever
        #       updated to 3.8, remove this list handling intermediate layer
        for key, item in reversed(list(self._dockwidget_container.items())):
            if 'fw' in key:
                ref_last_dockwidget = item
                break

        for key, item in self._dockwidget_container.items():
            if 'bw' in key:
                self._mw.tabifyDockWidget(ref_last_dockwidget, item)

            ref_last_dockwidget = item

        self._dock_state = 'single'


    def adjust_qafm_image(self):
        """ Fit the axis and range parameters to the currently started scan. """

        # It is extremely crucial that before adjusting the window view and
        # limits and its extend, to make an update of the current image. 
        # Otherwise the adjustment will just be made for the previous image and
        # you will get completely wrong display.
        self._update_qafm_data()

        qafm_data = self._qafm_logic.get_qafm_data()

        for entry in self._image_container:

            if ('fw' in entry) or ('bw' in entry):

                image = self._image_container[entry]
                xy_viewbox = image.getViewBox()

                xMin = qafm_data[entry]['coord0_arr'][0]
                xMax = qafm_data[entry]['coord0_arr'][-1]
                yMin = qafm_data[entry]['coord1_arr'][0]
                yMax = qafm_data[entry]['coord1_arr'][-1]

                res_x = len(qafm_data[entry]['coord0_arr'])
                res_y = len(qafm_data[entry]['coord1_arr'])

                px_size = ((xMax - xMin) / (res_x - 1), (yMax - yMin) / (res_y - 1))
                image.set_image_extent(((xMin - px_size[0] / 2, xMax + px_size[0] / 2),
                                        (yMin - px_size[1] / 2, yMax + px_size[1] / 2)))
                xy_viewbox.updateAutoRange()
                xy_viewbox.updateViewRange()


    def adjust_all_obj_images(self):
        obj_names = list(self._qafm_logic.get_obj_data())
        for entry in obj_names:
            self.adjust_obj_image(entry)


    @QtCore.Slot(str)
    def adjust_obj_image(self, obj_name):
        """ Update the objective scan image with data from the logic.

        @param str obj_name: either 'obj_xy', 'obj_xz' or 'obj_yz'
        """

        # It is extremely crucial that before adjusting the window view and
        # limits and its extend, to make an update of the current image. 
        # Otherwise the adjustment will just be made for the previous image and
        # you will get completely wrong display.
        self._update_obj_data(obj_name)

        obj_data = self._qafm_logic.get_obj_data()[obj_name]

        image = self._image_container[obj_name]

        viewbox = image.getViewBox()

        Min0 = obj_data['coord0_arr'][0]
        Max0 = obj_data['coord0_arr'][-1]
        Min1 = obj_data['coord1_arr'][0]
        Max1 = obj_data['coord1_arr'][-1]

        res_0 = len(obj_data['coord0_arr'])
        res_1 = len(obj_data['coord1_arr'])

        px_size = ((Max0 - Min0) / (res_0 - 1), (Max1 - Min1) / (res_1 - 1))
        image.set_image_extent(((Min0 - px_size[0] / 2, Max0 + px_size[0] / 2),
                                (Min1 - px_size[1] / 2, Max1 + px_size[1] / 2)))
        viewbox.updateAutoRange()
        viewbox.updateViewRange()


    @QtCore.Slot(str)
    def adjust_optimizer_image(self, obj_name):
        """ Update the view of the xy optimizer with data from the logic. """

        if obj_name == 'opti_xy':

            # It is extremely crucial that before adjusting the window view and
            # limits and its extend, to make an update of the current image. 
            # Otherwise the adjustment will just be made for the previous image and
            # you will get completely wrong display.
            self._update_opti_data(obj_name)

            obj_data = self._qafm_logic.get_opti_data()[obj_name]
            image = self._image_container[obj_name]

            viewbox = image.getViewBox()

            Min0 = obj_data['coord0_arr'][0]
            Max0 = obj_data['coord0_arr'][-1]
            Min1 = obj_data['coord1_arr'][0]
            Max1 = obj_data['coord1_arr'][-1]

            res_0 = len(obj_data['coord0_arr'])
            res_1 = len(obj_data['coord1_arr'])

            px_size = ((Max0 - Min0) / (res_0 - 1), (Max1 - Min1) / (res_1 - 1))
            image.set_image_extent(((Min0 - px_size[0] / 2, Max0 + px_size[0] / 2),
                                    (Min1 - px_size[1] / 2, Max1 + px_size[1] / 2)))
            viewbox.updateAutoRange()
            viewbox.updateViewRange()


    def _update_qafm_data(self):
        """ Update all displays of the qaft scan with data from the logic. """

        qafm_data = self._qafm_logic.get_qafm_data()

        # order them in forward scan and backward scan:
        for param_name in qafm_data:
            if 'fw' in param_name:

                cb_range = self._get_scan_cb_range(param_name)

                if qafm_data[param_name]['display_range'] is not None:
                    qafm_data[param_name]['display_range'] = cb_range 

                self._image_container[param_name].setImage(image=qafm_data[param_name]['data'],
                                                           levels=(cb_range[0], cb_range[1]))
                self._refresh_scan_colorbar(param_name)
                # self._image_container[obj_name].getViewBox().setAspectLocked(lock=True, ratio=1.0)
                self._image_container[param_name].getViewBox().updateAutoRange()

        for param_name in qafm_data:
            if 'bw' in param_name:

                cb_range = self._get_scan_cb_range(param_name)

                if qafm_data[param_name]['display_range'] is not None:
                    qafm_data[param_name]['display_range'] = cb_range

                self._image_container[param_name].setImage(image=qafm_data[param_name]['data'],
                                                           levels=(cb_range[0], cb_range[1]))
                self._refresh_scan_colorbar(param_name)
                # self._image_container[obj_name].getViewBox().setAspectLocked(lock=True, ratio=1.0)
                self._image_container[param_name].getViewBox().updateAutoRange()


    def _update_data_from_dockwidget(self, dockwidget_name):
        """ Update all displays of the dockwidget with data from logic.

        @param str dockwidget_name: name of the associated dockwidget.
        """

        data_obj = self.get_all_data_matrices()[dockwidget_name]
        cb_range = self._get_scan_cb_range(dockwidget_name)
        data = data_obj['data']

        # the name of the image object has to be the same as the dockwidget
        self._image_container[dockwidget_name].setImage(image=data, levels=(cb_range[0], cb_range[1]))
        self._refresh_scan_colorbar(dockwidget_name)
        # self._image_container[dockwidget_name].getViewBox().setAspectLocked(lock=True, ratio=1.0)
        self._image_container[dockwidget_name].getViewBox().updateAutoRange()

        # Be careful! I use here the feature that dicts are passed by reference,
        # i.e. changing this object, will change the initial data!
        data_obj['display_range'] = cb_range 


    @QtCore.Slot(str)
    def _update_obj_data(self, obj_name=None):

        obj_data = self._qafm_logic.get_obj_data()

        # bascically: update all objective pictures
        if obj_name is None:
            update_name_list = list(obj_data)
        else:
            update_name_list = [obj_name]

        for name in update_name_list:

            cb_range = self._get_scan_cb_range(name)

            if obj_data[name]['display_range'] is not None:
                obj_data[name]['display_range'] = cb_range

            self._image_container[name].setImage(image=obj_data[name]['data'], 
                                                 levels=(cb_range[0], cb_range[1]))
            self._refresh_scan_colorbar(name)
            # self._image_container[obj_name].getViewBox().setAspectLocked(lock=True, ratio=1.0)
            self._image_container[name].getViewBox().updateAutoRange()


    def _update_opti_data(self, obj_name=None):

        opti_data = self._qafm_logic.get_opti_data()

        if obj_name == 'opti_xy':

            cb_range = self._get_scan_cb_range(obj_name)

            if opti_data[obj_name]['display_range'] is not None:
                opti_data[obj_name]['display_range'] = cb_range

            self._image_container[obj_name].setImage(image=opti_data[obj_name]['data'], 
                                                 levels=(cb_range[0], cb_range[1]))
            self._refresh_scan_colorbar(obj_name)
            # self._image_container[obj_name].getViewBox().setAspectLocked(lock=True, ratio=1.0)
            self._image_container[obj_name].getViewBox().updateAutoRange() 
        
        elif obj_name == 'opti_z':

            self._plot_container[obj_name].setData(x=opti_data[obj_name]['coord0_arr'], 
                                                   y=opti_data[obj_name]['data'])

            self._plot_container[obj_name].getViewBox().updateAutoRange() 


    def update_target_pos(self):
        """ Get new value from logic and update the display."""
        x_max, y_max, c_max, z_max, c_max_z = self._qafm_logic._opt_val

        self._mw.obj_target_x_DSpinBox.setValue(x_max)
        self._mw.obj_target_y_DSpinBox.setValue(y_max)
        self._mw.obj_target_z_DSpinBox.setValue(z_max)


    def _get_scan_cb_range(self, dockwidget_name):
        """ Determines the cb_min and cb_max values for the xy scan image.

        @param str dockwidget_name: name associated to the dockwidget.

        """
        
        dockwidget = self.get_dockwidget(dockwidget_name)
        xy_image = self._image_container[dockwidget_name]

        # If "Manual" is checked, or the image data is empty (all zeros), then take manual cb range.
        if dockwidget.radioButton_cb_man.isChecked() or np.count_nonzero(xy_image.image) < 1:
            cb_min = dockwidget.doubleSpinBox_cb_min.value()
            cb_max = dockwidget.doubleSpinBox_cb_max.value()

        # Otherwise, calculate cb range from percentiles.
        else:
            # Exclude any zeros (which are typically due to unfinished scan)
            xy_image_nonzero = xy_image.image[np.nonzero(xy_image.image)]

            # Read centile range
            low_centile = dockwidget.doubleSpinBox_per_min.value()
            high_centile = dockwidget.doubleSpinBox_per_max.value()

            cb_min = np.percentile(xy_image_nonzero, low_centile)
            cb_max = np.percentile(xy_image_nonzero, high_centile)

        cb_range = [cb_min, cb_max]

        return cb_range


    def _refresh_scan_colorbar(self, dockwidget_name):
        """ Update the colorbar of the Dockwidget.

        @param str dockwidget_name: the name of the dockwidget to update.
        """

        cb_range =  self._get_scan_cb_range(dockwidget_name)
        self._cb_container[dockwidget_name].refresh_colorbar(cb_range[0], cb_range[1])

    def get_dockwidget(self, objectname):
        """ Get the reference to the dockwidget associated to the objectname.

        @param str objectname: name under which the dockwidget can be found.
        """

        dw = self._dockwidget_container.get(objectname)
        if dw is None:
            self.log.warning(f'No dockwidget with name "{objectname}" was found! Be careful!')

        return dw

    def set_current_pos_to_target(self):
        """ Set the current position to target position. """

        x_target = self._mw.obj_cur_x_DSpinBox.value()
        self._mw.obj_target_x_DSpinBox.setValue(x_target)
        y_target = self._mw.obj_cur_y_DSpinBox.value()
        self._mw.obj_target_y_DSpinBox.setValue(y_target)
        z_target = self._mw.obj_cur_z_DSpinBox.value()
        self._mw.obj_target_z_DSpinBox.setValue(z_target)

    def set_center_pos_to_target(self):
        """ Set the target position to the middle of all scan ranges. """

        #FIXME: Make this nicer by obtaining the maximal traveling range and 
        #       take half of it.
        self._mw.obj_target_x_DSpinBox.setValue(15e-6)
        self._mw.obj_target_y_DSpinBox.setValue(15e-6)
        self._mw.obj_target_z_DSpinBox.setValue(5e-6)

    def start_qafm_scan_clicked(self):
        """ Manages what happens if the xy qafm scan is started. """

        self.disable_scan_actions()

        self._mw.actionOptimize_Pos.setEnabled(True)

        x_start = self._mw.afm_x_min_DSpinBox.value()
        x_stop = self._mw.afm_x_max_DSpinBox.value()
        y_start = self._mw.afm_y_min_DSpinBox.value()
        y_stop = self._mw.afm_y_max_DSpinBox.value()
        res_x = self._mw.afm_x_num_SpinBox.value()
        res_y = self._mw.afm_y_num_SpinBox.value()

        meas_params = ['counts']
        for entry in self._checkbox_container:
            if self._checkbox_container[entry].isChecked():
                meas_params.append(entry)

        # self._qafm_logic.start_scan_area_qafm_bw_fw_by_point
        self._qafm_logic.start_scan_area_qafm_bw_fw_by_line(coord0_start=x_start,
                                                            coord0_stop=x_stop,
                                                            coord0_num=res_x,
                                                            coord1_start=y_start,
                                                            coord1_stop=y_stop,
                                                            coord1_num=res_y,
                                                            plane='XY',
                                                            meas_params=meas_params)

    def start_obj_scan_xy_scan_clicked(self):
        """ Manages what happens if the objective xy scan is started. """

        self.disable_scan_actions()

        x_start = self._mw.obj_x_min_DSpinBox.value()
        x_stop = self._mw.obj_x_max_DSpinBox.value()
        y_start = self._mw.obj_y_min_DSpinBox.value()
        y_stop = self._mw.obj_y_max_DSpinBox.value()
        res_x = self._mw.obj_x_num_SpinBox.value()
        res_y = self._mw.obj_y_num_SpinBox.value()

        self._qafm_logic.start_scan_area_obj_by_line(coord0_start=x_start,
                                                      coord0_stop=x_stop,
                                                      coord0_num=res_x,
                                                      coord1_start=y_start, 
                                                      coord1_stop=y_stop,
                                                      coord1_num=res_y,
                                                      plane='X2Y2', 
                                                      continue_meas=False)

    def start_obj_scan_xz_scan_clicked(self):
        """ Manages what happens if the objective xz scan is started. """

        self.disable_scan_actions()

        x_start = self._mw.obj_x_min_DSpinBox.value()
        x_stop = self._mw.obj_x_max_DSpinBox.value()
        z_start = self._mw.obj_z_min_DSpinBox.value()
        z_stop = self._mw.obj_z_max_DSpinBox.value()
        res_x = self._mw.obj_x_num_SpinBox.value()
        res_z = self._mw.obj_z_num_SpinBox.value()

        self._qafm_logic.start_scan_area_obj_by_line(coord0_start=x_start,
                                                      coord0_stop=x_stop,
                                                      coord0_num=res_x,
                                                      coord1_start=z_start, 
                                                      coord1_stop=z_stop,
                                                      coord1_num=res_z,
                                                      plane='X2Z2', 
                                                      continue_meas=False)


    def start_obj_scan_yz_scan_clicked(self):
        """ Manages what happens if the objective yz scan is started. """

        self.disable_scan_actions()

        y_start = self._mw.obj_y_min_DSpinBox.value()
        y_stop = self._mw.obj_y_max_DSpinBox.value()
        z_start = self._mw.obj_z_min_DSpinBox.value()
        z_stop = self._mw.obj_z_max_DSpinBox.value()
        res_y = self._mw.obj_y_num_SpinBox.value()
        res_z = self._mw.obj_z_num_SpinBox.value()

        self._qafm_logic.start_scan_area_obj_by_line(coord0_start=y_start,
                                                      coord0_stop=y_stop,
                                                      coord0_num=res_y,
                                                      coord1_start=z_start, 
                                                      coord1_stop=z_stop,
                                                      coord1_num=res_z,
                                                      plane='Y2Z2', 
                                                      continue_meas=False)


    def start_optimize_clicked(self):
        """ Start optimizer scan."""

        self.disable_scan_actions()

        x_target = self._mw.obj_target_x_DSpinBox.value()
        y_target = self._mw.obj_target_y_DSpinBox.value()
        z_target = self._mw.obj_target_z_DSpinBox.value()

        # settings of optimizer can be set in its setting window

        self._qafm_logic.set_optimizer_target(x_target=x_target, 
                                              y_target=y_target, 
                                              z_target=z_target)

        ret_val = self._qafm_logic.set_optimize_request(True)
        # if the request is valid, then True will be returned, if not False

        self._mw.actionOptimize_Pos.setEnabled(not ret_val)  

    def stop_any_scanning(self):
        """ Stop all scanning actions."""

        ret_val = self._qafm_logic.stop_measure()

        # some error happened, hence enable the scan buttons again.
        if ret_val == -1:
            self.enable_scan_actions()

    def disable_scan_actions(self):
        # for safety, store status variables
        self.store_status_var()

        self._mw.actionStart_QAFM_Scan.setEnabled(False)
        self._mw.actionStart_Obj_XY_scan.setEnabled(False)
        self._mw.actionStart_Obj_XZ_scan.setEnabled(False)
        self._mw.actionStart_Obj_YZ_scan.setEnabled(False)
        self._mw.actionGo_To_AFM_pos.setEnabled(False)
        self._mw.actionGo_To_Obj_pos.setEnabled(False)
        self._mw.actionOptimize_Pos.setEnabled(False)
        self._mw.actionSaveDataQAFM.setEnabled(False)
        self._mw.actionSaveObjData.setEnabled(False)
        self._mw.actionSaveOptiData.setEnabled(False)

    def enable_scan_actions(self):
        self._mw.actionStart_QAFM_Scan.setEnabled(True)
        self._mw.actionStart_Obj_XY_scan.setEnabled(True)
        self._mw.actionStart_Obj_XZ_scan.setEnabled(True)
        self._mw.actionStart_Obj_YZ_scan.setEnabled(True)
        self._mw.actionGo_To_AFM_pos.setEnabled(True)
        self._mw.actionGo_To_Obj_pos.setEnabled(True)
        self._mw.actionOptimize_Pos.setEnabled(True)
        self._mw.actionSaveDataQAFM.setEnabled(True)
        self._mw.actionSaveObjData.setEnabled(True)
        self._mw.actionSaveOptiData.setEnabled(True)

    def enable_optimizer_action(self):
        self._mw.actionOptimize_Pos.setEnabled(True)

        # check the state of the logic and enable the buttons.
        if self._qafm_logic.module_state() == 'idle':
            self.enable_scan_actions()


    def update_dockwidget_visibility(self, make_visible, name):
        """ Hide or show a dockwidget. 

        @param bool make_visible: whether it should be hidden or show up.
        @param str name: name associated to the dockwidget. 
        """
        dockwidget = self.get_dockwidget(name)
        if dockwidget is not None:
            if make_visible:
                dockwidget.show()
            else:
                dockwidget.hide()

    @QtCore.Slot(dict)
    def update_obj_pos(self, pos_dict):

        for entry in pos_dict:
            spinbox = getattr(self._mw, f'obj_cur_{entry[0].lower()}_DSpinBox')
            spinbox.setValue(pos_dict[entry])

    @QtCore.Slot(dict)
    def update_afm_pos(self, pos_dict):

        for entry in pos_dict:
            if entry[0].lower() == 'z':
                continue
            spinbox = getattr(self._mw, f'afm_curr_{entry[0].lower()}_DSpinBox')
            spinbox.setValue(pos_dict[entry])

    def goto_afm_pos_clicked(self):

        self.disable_scan_actions()

        x = self._mw.afm_target_x_DSpinBox.value()
        y = self._mw.afm_target_y_DSpinBox.value()
        # connect via signal for non-blocking behaviour
        self.sigGotoAFMpos.emit({'x': x, 'y': y})
        #self._qafm_logic.start_set_afm_pos(x,y)

    def goto_obj_pos_clicked(self):

        self.disable_scan_actions()
        
        x = self._mw.obj_target_x_DSpinBox.value()
        y = self._mw.obj_target_y_DSpinBox.value()
        z = self._mw.obj_target_z_DSpinBox.value()

        # connect via signal for non-blocking behaviour
        self.sigGotoObjpos.emit({'x': x, 'y': y, 'z': z})
        #self._qafm_logic.start_set_obj_pos()

    def update_targetpos_xy(self, event, xy_pos):

        self._mw.obj_target_x_DSpinBox.setValue(xy_pos.x())
        self._mw.obj_target_y_DSpinBox.setValue(xy_pos.y())


    def save_obj_data_clicked(self):
        """Method enabling the saving of the objective data.
        """
        self._mw.actionSaveObjData.setEnabled(False)

        obj_name_list = []
        if self._mw.save_obj_xy_CheckBox.isChecked():
            obj_name_list.append('obj_xy')
        if self._mw.save_obj_xz_CheckBox.isChecked():
            obj_name_list.append('obj_xz')
        if self._mw.save_obj_yz_CheckBox.isChecked():
            obj_name_list.append('obj_yz')

        tag = self._mw.obj_save_LineEdit.text()
        probe_name = self._mw.probename_LineEdit.text()
        sample_name = self._mw.samplename_LineEdit.text()
        daily_folder = self._mw.daily_folder_CheckBox.isChecked()

        self._qafm_logic.save_obj_data(obj_name_list, tag, probe_name, sample_name,
                                        use_qudi_savescheme=False,
                                        daily_folder=daily_folder)

    def enable_obj_save_button(self):
        """Method making sure the save button is enabled after objective data is saved. 
        """
        self._mw.actionSaveObjData.setEnabled(True)


    def save_qafm_data_clicked(self):
        """Method enabling the saving of the qafm data.
        """
        self._mw.actionSaveDataQAFM.setEnabled(False)

        tag = self._mw.qafm_save_LineEdit.text()
        probe_name = self._mw.probename_LineEdit.text()
        sample_name = self._mw.samplename_LineEdit.text()
        daily_folder = self._mw.daily_folder_CheckBox.isChecked()

        self._qafm_logic.save_qafm_data(tag, probe_name, sample_name,
                                        use_qudi_savescheme=False,
                                        daily_folder=daily_folder)

    def enable_qafm_save_button(self):
        """Method making sure the save button is enabled after qafm data is saved. 
        """
        self._mw.actionSaveDataQAFM.setEnabled(True)

    def save_opti_data_clicked(self):
        """Method enabling the saving of the optimizer data.
        """
        self._mw.actionSaveOptiData.setEnabled(False)

        tag = self._mw.obj_save_LineEdit.text()
        probe_name = self._mw.probename_LineEdit.text()
        sample_name = self._mw.samplename_LineEdit.text()
        daily_folder = self._mw.daily_folder_CheckBox.isChecked()

        self._qafm_logic.save_optimizer_data(tag, probe_name, sample_name, 
                                            use_qudi_savescheme=False, 
                                            daily_folder=daily_folder)

    def enable_opti_save_button(self):
        """Method making sure the save button is enabled after opti data is saved. 
        """
        self._mw.actionSaveOptiData.setEnabled(True)


    # Quantitative Measurement settings

    def enable_scan_actions_quanti(self):
        self.enable_scan_actions()
        self._qm.Start_QM_PushButton.setEnabled(True)
        self._qm.Continue_QM_PushButton.setEnabled(True)

    def disable_scan_actions_quanti(self):
        self.disable_scan_actions()
        self._qm.Start_QM_PushButton.setEnabled(False)
        self._qm.Continue_QM_PushButton.setEnabled(False)

    def start_quantitative_measure_clicked(self, continue_meas=False):
        self.disable_scan_actions_quanti()

        x_start = self._mw.afm_x_min_DSpinBox.value()
        x_stop = self._mw.afm_x_max_DSpinBox.value()
        y_start = self._mw.afm_y_min_DSpinBox.value()
        y_stop = self._mw.afm_y_max_DSpinBox.value()
        res_x = self._mw.afm_x_num_SpinBox.value()
        res_y = self._mw.afm_y_num_SpinBox.value()

        meas_params = ['counts', 'b_field']
        for entry in self._checkbox_container:
            if self._checkbox_container[entry].isChecked():
                meas_params.append(entry)

        # check only one button, this is sufficient
        fw_scan = self._qm.scan_dir_fw_RadioButton.isChecked() 

        afm_int_time = self._qm.afm_int_time_DoubleSpinBox.value()
        idle_move_time = self._qm.idle_move_time_QDoubleSpinBox.value()
        esr_freq_start = self._qm.esr_freq_start_DoubleSpinBox.value()
        esr_freq_stop = self._qm.esr_freq_stop_DoubleSpinBox.value()
        esr_freq_num = self._qm.esr_freq_num_SpinBox.value()
        esr_count_freq = self._qm.esr_count_freq_DoubleSpinBox.value()
        esr_mw_power = self._qm.esr_mw_power_DoubleSpinBox.value()
        esr_runs = self._qm.esr_runs_SpinBox.value()
        single_res = self._qm.esr_single_res_RadioButton.isChecked() 
        optimize_period = self._qm.optimizer_period_DoubleSpinBox.value()

        if fw_scan:
            self._qafm_logic.start_scan_area_quanti_qafm_fw_by_point(
                coord0_start=x_start, coord0_stop=x_stop, coord0_num=res_x, 
                coord1_start=y_start, coord1_stop=y_stop, coord1_num=res_y, 
                int_time_afm=afm_int_time, idle_move_time=idle_move_time, 
                freq_start=esr_freq_start, freq_stop=esr_freq_stop, 
                freq_points=esr_freq_num, esr_count_freq=esr_count_freq,
                mw_power=esr_mw_power, num_esr_runs=esr_runs, 
                optimize_period=optimize_period, meas_params=meas_params,
                single_res=single_res, continue_meas=continue_meas)

        else:

            self._qafm_logic.start_scan_area_quanti_qafm_fw_bw_by_point(
                coord0_start=x_start, coord0_stop=x_stop, coord0_num=res_x, 
                coord1_start=y_start, coord1_stop=y_stop, coord1_num=res_y, 
                int_time_afm=afm_int_time, idle_move_time=idle_move_time, 
                freq_start=esr_freq_start, freq_stop=esr_freq_stop, 
                freq_points=esr_freq_num, esr_count_freq=esr_count_freq,
                mw_power=esr_mw_power, num_esr_runs=esr_runs, 
                optimize_period=optimize_period, meas_params=meas_params,
                single_res=single_res, continue_meas=continue_meas)


    def continue_quantitative_measure_clicked(self):
        self.start_quantitative_measure_clicked(continue_meas=True)

    def stop_quantitative_measure_clicked(self):
        self.stop_any_scanning()


<|MERGE_RESOLUTION|>--- conflicted
+++ resolved
@@ -245,9 +245,8 @@
 
         # initialize the settings stuff
         self.initSettingsUI()
-        
+
         # Initialize iso b parameter
-<<<<<<< HEAD
         self._mw.use_single_isob_RadioButton.toggled.connect(self._set_iso_b_single_mode)
         self._mw.freq1_isob_freq_DSpinBox.valueChanged.connect(self._set_freq1_iso_b_freq)
         self._mw.freq2_isob_freq_DSpinBox.valueChanged.connect(self._set_freq2_iso_b_freq)
@@ -256,10 +255,6 @@
         self._mw.freq1_isob_freq_DSpinBox.setMinimalStep = 10e3
         self._mw.freq2_isob_freq_DSpinBox.setMinimalStep = 10e3
         self._mw.isob_gain_DSpinBox.setMinimalStep = 0.01
-=======
-        self._mw.single_isob_freq_DSpinBox.valueChanged.connect(self._set_single_iso_b_freq)
-        self._mw.single_isob_gain_DSpinBox.valueChanged.connect(self._set_single_iso_b_gain)
->>>>>>> e2028cf8
 
         self._qafm_logic.sigIsoBParamsUpdated.connect(self.update_iso_b_param)
         self.update_iso_b_param()
@@ -545,7 +540,7 @@
 
     def _create_colorbar(self, name, colorscale):
         """ Helper method to create Colorbar. 
-        
+
         @param str name: the name of the colorbar object
         @param ColorScale colorscale: contains definition for colormap (colormap), 
                                   normalized colormap (cmap_normed) and Look Up 
@@ -946,7 +941,7 @@
         parent.radioButton_cb_man = radioButton_cb_man = QtWidgets.QRadioButton(content)
         radioButton_cb_man.setObjectName("radioButton_cb_man")
         radioButton_cb_man.setText('Manual')
-        
+
         parent_dock.radioButton_cb_per = radioButton_cb_per = QtWidgets.QRadioButton(content)
         radioButton_cb_per.setObjectName("radioButton_cb_per")
         radioButton_cb_per.setText('Percentiles')
@@ -964,7 +959,7 @@
         parent_dock.cb_per_update = cb_per_update
         doubleSpinBox_per_min.valueChanged.connect(cb_per_update)
         doubleSpinBox_per_max.valueChanged.connect(cb_per_update)
-        
+
         parent_dock.cb_man_update = cb_man_update
         doubleSpinBox_cb_min.valueChanged.connect(cb_man_update)
         doubleSpinBox_cb_max.valueChanged.connect(cb_man_update)
@@ -999,7 +994,7 @@
         # there are in total 7 rows, count runs from top to button, from left to
         # right.
         # it is (widget, fromRow, fromColum, rowSpan, columnSpan)
-
+        
         if skip_colorcontrol:
             grid.addWidget(graphicsView_matrix,   0, 0, 1, 1) # start [0,0], span 7 rows down, 1 column wide
             doubleSpinBox_cb_max.hide()
@@ -1266,7 +1261,7 @@
         # order them in forward scan and backward scan:
         for param_name in qafm_data:
             if 'fw' in param_name:
-
+                
                 cb_range = self._get_scan_cb_range(param_name)
 
                 if qafm_data[param_name]['display_range'] is not None:
@@ -1311,7 +1306,7 @@
 
         # Be careful! I use here the feature that dicts are passed by reference,
         # i.e. changing this object, will change the initial data!
-        data_obj['display_range'] = cb_range 
+        data_obj['display_range'] = cb_range
 
 
     @QtCore.Slot(str)
@@ -1375,7 +1370,7 @@
 
     def _get_scan_cb_range(self, dockwidget_name):
         """ Determines the cb_min and cb_max values for the xy scan image.
-
+        
         @param str dockwidget_name: name associated to the dockwidget.
 
         """
